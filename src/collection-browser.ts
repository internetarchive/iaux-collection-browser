/* eslint-disable import/no-duplicates */
import { html, css, LitElement, PropertyValues, TemplateResult } from 'lit';
import { customElement, property, query, state } from 'lit/decorators.js';
import type {
  InfiniteScroller,
  InfiniteScrollerCellProviderInterface,
} from '@internetarchive/infinite-scroller';
import {
  Metadata,
  SearchParams,
  SearchServiceInterface,
} from '@internetarchive/search-service';
import {
  AggregateSearchParams,
  SortParam,
} from '@internetarchive/search-service/dist/src/search-params';
import type { TileModel, CollectionDisplayMode } from './models';
import '@internetarchive/infinite-scroller';
import './tiles/tile-dispatcher';
import './tiles/loading-tile';
import './sort-filter-bar/sort-filter-bar';
import './collection-facets';
import { CollectionFacets } from './collection-facets';

@customElement('collection-browser')
export class CollectionBrowser
  extends LitElement
  implements InfiniteScrollerCellProviderInterface
{
  @property({ type: String }) baseNavigationUrl?: string;

  @property({ type: Object }) searchService?: SearchServiceInterface;

  @property({ type: String }) baseQuery?: string;

  @property({ type: Boolean }) showDeleteButtons = false;

  @property({ type: String }) displayMode: CollectionDisplayMode = 'grid';

  @property({ type: Object }) sortParam?: SortParam;

  @property({ type: Number }) pageSize = 50;

  @query('collection-facets') collectionFacets!: CollectionFacets;

  /**
   * The page that the consumer wants to load.
   */
  private initialPageNumber = 1;

  /**
   * This the the number of pages that we want to show.
   *
   * The data isn't necessarily loaded for all of the pages, but this lets us
   * know how many cells we should render.
   */
  @state() private pagesToRender = this.initialPageNumber;

  /**
   * When we're animated scrolling to the page, we don't want to fetch
   * all of the pages as it scrolls so this lets us know if we're scrolling
   */
  private isScrollingToCell = false;

  /**
   * When we've reached the end of the data, stop trying to fetch more
   */
  private endOfDataReached = false;

  private placeholderCellTemplate = html`<loading-tile></loading-tile>`;

  private tileModelAtCellIndex(index: number): TileModel | undefined {
    const pageNumber = Math.floor(index / this.pageSize) + 1;
    const itemIndex = index % this.pageSize;
    const model = this.dataSource[pageNumber]?.[itemIndex];
    /**
     * If we encounter a model we don't have yet and we're not in the middle of an
     * automated scroll, fetch the page and just return undefined.
     * The datasource will be updated once the page is loaded and the cell will be rendered.
     *
     * We disable it during the automated scroll since we may fetch pages for cells the
     * user may never see.
     */
    if (!model && !this.isScrollingToCell) {
      this.fetchPage(pageNumber);
    }
    return model;
  }

  // this is the total number of tiles we expect if
  // the data returned is a full page worth
  // this is useful for putting in placeholders for the expected number of tiles
  private get estimatedTileCount(): number {
    return this.pagesToRender * this.pageSize;
  }

  // this is the actual number of tiles in the datasource,
  // which is useful for removing excess placeholder tiles
  // once we reached the end of the data
  private get actualTileCount(): number {
    return Object.keys(this.dataSource).reduce(
      (acc, page) => acc + this.dataSource[page].length,
      0
    );
  }

  /**
   * The results per page so we can paginate.
   *
   * This allows us to start in the middle of the search results and
   * fetch data before or after the current page. If we don't have a key
   * for the previous/next page, we'll fetch the next/previous page to populate it
   */
  private dataSource: Record<string, TileModel[]> = {};

  @query('infinite-scroller')
  private infiniteScroller!: InfiniteScroller;

  /**
   *
   * @param pageNumber
   * @param scroll
   */
  goToPage(pageNumber: number) {
    this.initialPageNumber = pageNumber;
    this.pagesToRender = pageNumber;
    this.scrollToPage(pageNumber);
  }

  render() {
    return html`
      <h1>Collection Browser</h1>

      <div id="query">
        <ul>
          <li>Base Query: ${this.baseQuery}</li>
          <li>Facet Query: ${this.facetQuery}</li>
          <li>Full Query: ${this.fullQuery}</li>
        </ul>
      </div>

      <div id="content-container">
        <div id="facets-container">
          <collection-facets
            @facetChecked=${this.facetChecked}
            @facetUnchecked=${this.facetUnchecked}
          ></collection-facets>
        </div>
        <div id="infinite-scroller-container">
          <infinite-scroller
            class="${this.displayMode}"
            .cellProvider=${this}
            .placeholderCellTemplate=${this.placeholderCellTemplate}
            @scrollThresholdReached=${this.scrollThresholdReached}
            @cellWidthChanged=${this.cellWidthChanged}
            @visibleCellsChanged=${this.visibleCellsChanged}
          >
          </infinite-scroller>
        </div>
      </div>
    `;
  }

  updated(changed: PropertyValues) {
    if (changed.has('displayMode') || changed.has('showDeleteButtons')) {
      this.infiniteScroller.reload();
    }
    if (
      changed.has('baseQuery') ||
      changed.has('sortParam') ||
      changed.has('selectedFacets')
    ) {
      this.handleQueryChange();
    }
    if (changed.has('selectedFacets')) {
      console.debug('selected facets changed');
    }
    if (changed.has('pagesToRender')) {
      if (!this.endOfDataReached) {
        this.infiniteScroller.itemCount = this.estimatedTileCount;
      }
    }
  }

  /**
   * When the visible cells change from the infinite scroller, we want to emit
   * which page is currently visible so the consumer can update its UI or the URL
   *
   * @param e
   * @returns
   */
  private visibleCellsChanged(
    e: CustomEvent<{ visibleCellIndices: number[] }>
  ) {
    if (this.isScrollingToCell) return;
    const { visibleCellIndices } = e.detail;
    if (visibleCellIndices.length === 0) return;
    const lastVisibleCellIndex =
      visibleCellIndices[visibleCellIndices.length - 1];
    const lastVisibleCellPage =
      Math.floor(lastVisibleCellIndex / this.pageSize) + 1;
    const event = new CustomEvent('visiblePageChanged', {
      detail: {
        pageNumber: lastVisibleCellPage,
      },
    });
    this.dispatchEvent(event);
  }

  private cellWidthChanged(e: CustomEvent<{ width: number }>) {
    (this.shadowRoot?.host as HTMLElement).style.setProperty(
      '--collectionBrowserCellWidth',
      `${e.detail.width}px`
    );
  }

  // we only want to scroll on the very first query change
  // so this keeps track of whether we've already set the initial query
  private initialQueryChangeHappened = false;

  // this lets us store the query key so we know if it's actually changed or not
  private previousQueryKey?: string;

  private async handleQueryChange() {
    // only reset if the query has actually changed
    if (this.pageFetchQueryKey === this.previousQueryKey) return;
    this.previousQueryKey = this.pageFetchQueryKey;

    this.dataSource = {};
    this.pageFetchesInProgress = {};
    this.endOfDataReached = false;
    this.pagesToRender = this.initialPageNumber;
    if (!this.initialQueryChangeHappened && this.initialPageNumber > 1) {
      this.scrollToPage(this.initialPageNumber);
    }
    this.initialQueryChangeHappened = true;

    await Promise.all([
      this.fetchPage(this.initialPageNumber),
      this.fetchFacets(),
    ]);
  }

  @state() private selectedFacets: Record<string, string[]> = {};

  private get fullQuery(): string | undefined {
    if (!this.baseQuery) return undefined;
    let fullQuery = this.baseQuery;
    const { facetQuery } = this;
    if (facetQuery) {
      fullQuery += ` AND ${facetQuery}`;
    }
    return fullQuery;
  }

  private get facetQuery(): string | undefined {
    const facetQuery = [];
    for (const [facetName, selectedValues] of Object.entries(
      this.selectedFacets
    )) {
      const values: string[] = [];
      for (const value of selectedValues) {
        values.push(`${facetName}:"${value}"`);
      }
      const valueQuery = values.join(' OR ');
      facetQuery.push(`(${valueQuery})`);
    }
    return facetQuery.length > 0 ? `(${facetQuery.join(' AND ')})` : undefined;
  }

  facetChecked(e: CustomEvent<{ name: string; value: string }>) {
    // this.baseQuery = this.baseQuery.addFilter(e.detail.name, e.detail.value);
    // const currentQuery = this.baseQuery ?? '';

    const { selectedFacets } = this;
    const facetClone = { ...selectedFacets };
    const currentFacetValues = facetClone[e.detail.name];
    if (currentFacetValues) {
      currentFacetValues.push(e.detail.value);
      facetClone[e.detail.name] = currentFacetValues;
    } else {
      facetClone[e.detail.name] = [e.detail.value];
    }
    this.selectedFacets = facetClone;
    // const updatedQuery = `${currentQuery} AND ${e.detail.name}:${e.detail.value}`;
    // this.baseQuery = updatedQuery;
    // this.
    console.debug('selected, facetquery', this.selectedFacets, this.facetQuery);
    // this.requestUpdate();
  }

  facetUnchecked(e: CustomEvent<{ name: string; value: string }>) {
    const { selectedFacets } = this;
    const facetClone = { ...selectedFacets };
    let currentFacetValues = selectedFacets[e.detail.name];
    if (currentFacetValues) {
      currentFacetValues = currentFacetValues.filter(
        el => el !== e.detail.value
      );
      facetClone[e.detail.name] = currentFacetValues;
      if (currentFacetValues.length === 0) {
        delete facetClone[e.detail.name];
      }
    }
    this.selectedFacets = facetClone;
    console.debug(
      'unselected, facetquery',
      this.selectedFacets,
      this.facetQuery
    );
    // this.requestUpdate();
  }

  // 'subjectSorter',
  // 'mediatypeSorter',
  // 'languageSorter',
  // 'creatorSorter',
  // 'collection' => Facet::MAX_SHOW_COLLECTION,
  // 'year' => Facet::MAX_SHOW_YEAR,

  // const MAX_SHOW = 6;
  // const MAX_SHOW_COLLECTION = 12;
  // const MAX_SHOW_TXT = 50; // "search inside" API has *actual* lower number; we wanna pass thru facets ;-)
  // const MAX_SHOW_YEAR = 50; // "year" facet (up to 50 entries)

  // // MORF == MORe Facets 8-)
  // const MORF_MAX_FACETS = 5000;
  // const MORF_MAX_FACETS_NO_JS = 1000;

  // const KEY_YEAR = 'year';

  // // YEAR histogram
  // const YEAR_HISTOGRAM_BIN_COUNT_TARGET = 50;

  private async fetchFacets() {
    if (!this.fullQuery) return;

    const aggregations = new AggregateSearchParams([
      {
        field: 'subjectSorter',
        size: 6,
      },
      {
        field: 'mediatypeSorter',
        size: 6,
      },
      {
        field: 'languageSorter',
        size: 6,
      },
      {
        field: 'creatorSorter',
        size: 6,
      },
      {
        field: 'collection',
        size: 12,
      },
      {
        field: 'year',
        size: 50,
      },
    ]);

    const params = new SearchParams({
      query: this.fullQuery,
      fields: ['identifier'],
      aggregations,
      rows: 1,
    });
    const results = await this.searchService?.search(params);
    // const success = results?.success;

    console.debug('fetchFacets', results?.success);

    this.collectionFacets.aggregations =
      results?.success?.response.aggregations;
  }

  private scrollToPage(pageNumber: number) {
    const cellIndexToScrollTo = this.pageSize * (pageNumber - 1);
    // without this setTimeout, Safari just pauses until the `fetchPage` is complete
    // then scrolls to the cell
    setTimeout(() => {
      this.isScrollingToCell = true;
      this.infiniteScroller.scrollToCell(cellIndexToScrollTo, true);
      // This timeout is to give the scroll animation time to finish
      // then updating the infinite scroller once we're done scrolling
      // There's no scroll animation completion callback so we're
      // giving it 0.5s to finish.
      setTimeout(() => {
        this.isScrollingToCell = false;
        this.infiniteScroller.reload();
      }, 500);
    }, 0);
  }

  /**
   * The query key is a string that uniquely identifies the current query
   *
   * This lets us keep track of queries so we don't persist data that's
   * no longer relevant.
   */
  private get pageFetchQueryKey() {
    return `${this.fullQuery}-${this.sortParam?.asString}`;
  }

  // this maps the query to the pages being fetched for that query
  private pageFetchesInProgress: Record<string, Set<number>> = {};

  async fetchPage(pageNumber: number) {
    if (!this.fullQuery) return;

    // if we already have data, don't fetch again
    if (this.dataSource[pageNumber]) return;

    if (this.endOfDataReached) return;

    // if a fetch is already in progress for this query and page, don't fetch again
    const { pageFetchQueryKey } = this;
    const pageFetches =
      this.pageFetchesInProgress[pageFetchQueryKey] ?? new Set();
    if (pageFetches.has(pageNumber)) return;
    pageFetches.add(pageNumber);
    this.pageFetchesInProgress[pageFetchQueryKey] = pageFetches;

    const sortParams = this.sortParam ? [this.sortParam] : [];
    const params = new SearchParams({
      query: this.fullQuery,
      fields: [
        'identifier',
        'title',
        'mediatype',
        'downloads',
        'num_favorites',
        'num_reviews',
        'item_count',
        'description',
        'date',
        'addeddate',
        'creator',
      ],
      page: pageNumber,
      rows: this.pageSize,
      sort: sortParams,
    });
    const results = await this.searchService?.search(params);
    const success = results?.success;

    if (!success) return;

    // this is checking to see if the query has changed since the data was fetched
    // if so, we just want to discard the data since there should be a new query
    // right behind it
    const searchQuery = success.responseHeader.params.qin;
    const searchSort = success.responseHeader.params.sort;
    const queryChangedSinceFetch =
      searchQuery !== this.fullQuery || searchSort !== this.sortParam?.asString;
    if (queryChangedSinceFetch) return;

    const { docs } = success.response;
    if (docs && docs.length > 0) {
      this.updateDataSource(pageNumber, docs);
    }
    if (docs.length < this.pageSize) {
      this.endOfDataReached = true;
      // this updates the infinite scroller to show the actual size
      this.infiniteScroller.itemCount = this.actualTileCount;
    }
    this.pageFetchesInProgress[pageFetchQueryKey]?.delete(pageNumber);
  }

  /**
   * This is useful for determining whether we need to reload the scroller.
   *
   * When the fetch completes, we need to reload the scroller if the cells for that
   * page are visible, but if the page is not currenlty visible, we don't need to reload
   */
  private get currentVisiblePageNumbers(): number[] {
    const visibleCells = this.infiniteScroller.getVisibleCellIndices();
    const visiblePages = new Set<number>();
    visibleCells.forEach(cellIndex => {
      const visiblePage = Math.floor(cellIndex / this.pageSize) + 1;
      visiblePages.add(visiblePage);
    });
    return Array.from(visiblePages);
  }

  /**
   * Update the datasource from the fetch response
   *
   * @param pageNumber
   * @param docs
   */
  private updateDataSource(pageNumber: number, docs: Metadata[]) {
    // copy our existing datasource so when we set it below, it gets set
    // instead of modifying the existing dataSource since object changes
    // don't trigger a re-render
    const datasource = { ...this.dataSource };
    const tiles: TileModel[] = [];
    docs?.forEach(doc => {
      if (!doc.identifier) return;
      tiles.push({
        identifier: doc.identifier,
        title: doc.title?.value ?? '',
        mediatype: doc.mediatype?.value ?? 'data',
        viewCount: doc.downloads?.value ?? 0,
        favCount: doc.num_favorites?.value ?? 0,
        commentCount: doc.num_reviews?.value ?? 0,
        itemCount: doc.item_count?.value ?? 0,
        description: doc.description?.value,
        date: doc.date?.value,
<<<<<<< HEAD
        addeddate: doc.addeddate?.value,
        creator: doc.creator?.value,
=======
        dateAdded: doc.addeddate?.value,
>>>>>>> e1a07c58
      });
    });
    datasource[pageNumber] = tiles;
    this.dataSource = datasource;
    const visiblePages = this.currentVisiblePageNumbers;
    const needsReload = visiblePages.includes(pageNumber);
    if (needsReload) {
      this.infiniteScroller.reload();
    }
  }

  cellForIndex(index: number): TemplateResult | undefined {
    const model = this.tileModelAtCellIndex(index);
    if (!model) return undefined;

    return html` <tile-dispatcher
      .baseNavigationUrl=${this.baseNavigationUrl}
      .model=${model}
      .displayMode=${this.displayMode}
      ?showDeleteButton=${this.showDeleteButtons}
    ></tile-dispatcher>`;
  }

  /**
   * When the user scrolls near to the bottom of the page, fetch the next page
   * increase the number of pages to render and start fetching data for the new page
   */
  private scrollThresholdReached() {
    this.pagesToRender += 1;
    this.fetchPage(this.pagesToRender);
  }

  static styles = css`
    :host {
      display: block;
    }

    #content-container {
      display: flex;
    }

    #infinite-scroller-container {
      flex: 1;
    }

    infinite-scroller {
      display: block;
    }

    infinite-scroller.list-compact {
      --infiniteScrollerCellMinWidth: var(
        --collectionBrowserCellMinWidth,
        100%
      );
      --infiniteScrollerCellMinHeight: var(
        --collectionBrowserCellMinHeight,
        5rem
      );
      --infiniteScrollerCellMaxHeight: var(
        --collectionBrowserCellMaxHeight,
        5rem
      );
    }

    infinite-scroller.list-detail {
      --infiniteScrollerCellMinWidth: var(
        --collectionBrowserCellMinWidth,
        100%
      );
      --infiniteScrollerCellMinHeight: var(
        --collectionBrowserCellMinHeight,
        5rem
      );
    }

    infinite-scroller.grid {
      --infiniteScrollerCellMinWidth: var(
        --collectionBrowserCellMinWidth,
        18rem
      );
      --infiniteScrollerCellMaxWidth: var(--collectionBrowserCellMaxWidth, 1fr);
      --infiniteScrollerCellMinHeight: var(
        --collectionBrowserCellMinHeight,
        29rem
      );
      --infiniteScrollerCellMaxHeight: var(
        --collectionBrowserCellMaxHeight,
        29rem
      );
    }
  `;
}<|MERGE_RESOLUTION|>--- conflicted
+++ resolved
@@ -510,12 +510,8 @@
         itemCount: doc.item_count?.value ?? 0,
         description: doc.description?.value,
         date: doc.date?.value,
-<<<<<<< HEAD
-        addeddate: doc.addeddate?.value,
+        dateAdded: doc.addeddate?.value,
         creator: doc.creator?.value,
-=======
-        dateAdded: doc.addeddate?.value,
->>>>>>> e1a07c58
       });
     });
     datasource[pageNumber] = tiles;
