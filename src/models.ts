import type { MediaType } from '@internetarchive/field-parsers';

export interface TileModel {
  identifier: string;
  title: string;
  averageRating?: number;
  dateAdded?: Date; // Date added to public search (software-defined) [from: addeddate]
  dateArchived?: Date; // Date archived (software-defined) item created on archive.org [from: publicdate]
  dateReviewed?: Date; // Date reviewed (user-created) most recent review [from: reviewdate]
  datePublished?: Date; // Date work published in the world (user-defined) [from: date]
  mediatype: MediaType;
  viewCount: number;
  itemCount: number;
  favCount: number;
  commentCount: number;
  description?: string;
  collectionIdentifier?: string;
  collectionName?: string;
  creator?: string;
<<<<<<< HEAD
  subject?: string;
  source?: string;
=======
  collection: string[];
>>>>>>> ec1d5238
}

export type CollectionDisplayMode = 'grid' | 'list-compact' | 'list-detail';<|MERGE_RESOLUTION|>--- conflicted
+++ resolved
@@ -17,12 +17,9 @@
   collectionIdentifier?: string;
   collectionName?: string;
   creator?: string;
-<<<<<<< HEAD
   subject?: string;
   source?: string;
-=======
   collection: string[];
->>>>>>> ec1d5238
 }
 
 export type CollectionDisplayMode = 'grid' | 'list-compact' | 'list-detail';