/* eslint-disable no-console */
import {
  AnalyticsEvent,
  AnalyticsManager,
} from '@internetarchive/analytics-manager';
import {
  SearchService,
  SearchServiceInterface,
  SearchType,
  StringField,
} from '@internetarchive/search-service';
import { LocalCache } from '@internetarchive/local-cache';
import { html, css, LitElement, PropertyValues, nothing } from 'lit';
import { customElement, property, query, state } from 'lit/decorators.js';
import { SharedResizeObserver } from '@internetarchive/shared-resize-observer';
import { CollectionNameCache } from '@internetarchive/collection-name-cache';

import type { ModalManagerInterface } from '@internetarchive/modal-manager';
import type { AnalyticsManagerInterface } from '@internetarchive/analytics-manager';
import type { CollectionBrowser } from '../src/collection-browser';

import '../src/collection-browser';

@customElement('app-root')
export class AppRoot extends LitElement {
  private searchService: SearchServiceInterface =
    this.initSearchServiceFromUrlParams();

  private resizeObserver = new SharedResizeObserver();

  private localCache = new LocalCache();

  private collectionNameCache = new CollectionNameCache({
    searchService: this.searchService,
    localCache: this.localCache,
  });

  @state() private toggleSlots: boolean = false;

  @state() private currentPage?: number;

  @state() private searchQuery?: string;

  @state() private withinCollection?: string;

  @state() private cellWidth: number = 18;

  @state() private cellHeight: number = 29;

  @state() private rowGap: number = 1.7;

  @state() private colGap: number = 1.7;

  @state() private loggedIn: boolean = false;

  @state() private searchType: SearchType = SearchType.METADATA;

  @property({ type: Object, reflect: false }) latestAction?: AnalyticsEvent;

  @query('#base-query-field') private baseQueryField!: HTMLInputElement;

  @query('#base-collection-field')
  private baseCollectionField!: HTMLInputElement;

  @query('#page-number-input') private pageNumberInput!: HTMLInputElement;

  @query('collection-browser') private collectionBrowser!: CollectionBrowser;

  @query('modal-manager') private modalManager!: ModalManagerInterface;

  private analyticsManager = new AnalyticsManager();

  private analyticsHandler: AnalyticsManagerInterface = {
    sendPing: this.sendAnalytics.bind(this),
    sendEvent: this.sendAnalytics.bind(this),
    sendEventNoSampling: this.sendAnalytics.bind(this),
  };

  private sendAnalytics(ae: AnalyticsEvent) {
    console.log('Analytics Received ----', ae);
    this.latestAction = ae;
    this.analyticsManager?.sendEvent(ae);
  }

  private initSearchServiceFromUrlParams() {
    const params = new URL(window.location.href).searchParams;
    return new SearchService({
      includeCredentials: false,
      baseUrl: params.get('search_base_url') ?? undefined,
      servicePath: params.get('search_service_path') ?? undefined,
      debuggingEnabled: !!params.get('debugging') ?? undefined,
    });
  }

  private searchPressed(e: Event) {
    e.preventDefault();
    this.searchQuery = this.baseQueryField.value;
    this.collectionBrowser.searchType = this.searchType;

    this.goToCurrentPage();
  }

  private collectionChanged(e: Event) {
    e.preventDefault();
    this.withinCollection = this.baseCollectionField.value;
    this.collectionBrowser.withinCollection = this.withinCollection;

    this.goToCurrentPage();
  }

  private goToCurrentPage() {
    const page = this.currentPage ?? 1;
    if (page > 1) {
      this.collectionBrowser.goToPage(page);
    }
  }

  private changePagePressed(e: Event) {
    e.preventDefault();
    this.currentPage = this.pageNumberInput.valueAsNumber;
    this.collectionBrowser.goToPage(this.currentPage);
  }

  protected override updated(changed: PropertyValues): void {
    if (changed.has('currentPage') && this.currentPage) {
      this.pageNumberInput.value = this.currentPage.toString();
    }

    if (changed.has('searchQuery')) {
      this.queryUpdated();
    }
  }

  private queryUpdated() {
    this.collectionBrowser.baseQuery = this.searchQuery;
  }

  private get getClass() {
    const searchParams = new URLSearchParams(window.location.search);

    return searchParams.get('hide-dev-tools') ? 'hidden' : '';
  }

  render() {
    return html`
      <div class="dev-tool-container">
        <div id="dev-tools" class=${this.getClass}>
          <div id="search-and-page-inputs">
            <form @submit=${this.searchPressed}>
              <label for="base-query-field"> Query: </label>
              <input
                type="text"
                id="base-query-field"
                .value=${this.searchQuery ?? ''}
              />
              <input type="submit" value="Search" />
            </form>
            <form @submit=${this.changePagePressed}>
              <label for="page-number-input"> Page: </label>
              <input type="number" value="1" id="page-number-input" />
              <input type="submit" value="Go" />
            </form>
          </div>
          <div>
            <form @submit=${this.collectionChanged}>
              <label for="base-collection-field"> Within collection: </label>
              <input
                type="text"
                id="base-collection-field"
                .value=${this.withinCollection ?? ''}
              />
              <input type="submit" value="Search" />
            </form>
          </div>

          <div id="search-types">
            Search type:
            <span class="search-type">
              <input
                type="radio"
                id="metadata-search"
                name="search-type"
                value="metadata"
                .checked=${this.searchType === SearchType.METADATA}
                @click=${this.searchTypeSelected}
              />
              <label for="metadata-search">Metadata</label>
            </span>
            <span class="search-type">
              <input
                type="radio"
                id="fulltext-search"
                name="search-type"
                value="fulltext"
                .checked=${this.searchType === SearchType.FULLTEXT}
                @click=${this.searchTypeSelected}
              />
              <label for="fulltext-search">Full text</label>
            </span>
          </div>

          <div id="toggle-controls">
            <button
              @click=${() => {
                const details =
                  this.shadowRoot?.getElementById('cell-size-control');
                details?.classList.toggle('hidden');
                const rowGapControls =
                  this.shadowRoot?.getElementById('cell-gap-control');
                rowGapControls?.classList.toggle('hidden');
              }}
            >
              Toggle Cell Controls
            </button>
            <button
              @click=${() => {
                const details = this.shadowRoot?.getElementById(
                  'latest-event-details'
                );
                details?.classList.toggle('hidden');
              }}
            >
              Last Event Captured
            </button>
          </div>

          <div id="last-event">
            <pre id="latest-event-details" class="hidden">
              ${JSON.stringify(this.latestAction, null, 2)}
            </pre
            >
          </div>

          <fieldset class="cell-controls">
            <legend>Cell Controls</legend>
            <div>
              <label for="cell-width-slider">Cell width:</label>
              <input
                type="range"
                min="10"
                max="100"
                value="18"
                step="0.1"
                id="cell-width-slider"
                @input=${this.widthChanged}
              />
              <span>${this.cellWidth}rem</span>
            </div>
            <div>
              <label for="cell-height-slider">Cell height:</label>
              <input
                type="range"
                min="10"
                max="100"
                value="29"
                step="0.1"
                id="cell-height-slider"
                @input=${this.heightChanged}
              />
              <span>${this.cellHeight}rem</span>
            </div>
            <div>
              <label for="cell-row-gap-slider">Row gap:</label>
              <input
                type="range"
                min="0"
                max="5"
                value="1.7"
                step="0.1"
                id="cell-row-gap-slider"
                @input=${this.rowGapChanged}
              />
              <span>${this.rowGap}rem</span>
            </div>
            <div>
              <label for="cell-col-gap-slider">Col gap:</label>
              <input
                type="range"
                min="0"
                max="5"
                value="1.7"
                step="0.1"
                id="cell-col-gap-slider"
                @input=${this.colGapChanged}
              />
              <span>${this.colGap}rem</span>
            </div>
          </fieldset>

          <fieldset class="other-controls">
            <legend>Other Controls</legend>
            <div class="checkbox-control">
              <input
                type="checkbox"
                id="simulate-login"
                @click=${this.loginChanged}
              />
              <label for="simulate-login">Simulate login</label>
            </div>
            <div class="checkbox-control">
              <input
                type="checkbox"
                id="enable-date-picker"
                checked
                @click=${this.datePickerChanged}
              />
              <label for="enable-date-picker">Enable date picker</label>
            </div>
            <div class="checkbox-control">
              <input
                type="checkbox"
                id="enable-management"
                @click=${this.manageModeCheckboxChanged}
              />
              <label for="enable-management">Enable manage mode</label>
            </div>
          </fieldset>

          <fieldset class="cb-visual-appearance">
            <legend>CB Visual Appearance</legend>
            <div class="checkbox-control">
              <input
                type="checkbox"
                id="show-dummy-snippets"
                @click=${this.snippetsChanged}
              />
              <label for="show-dummy-snippets">Show dummy snippets</label>
            </div>
            <div class="checkbox-control">
              <input
                type="checkbox"
                id="show-facet-group-outline-check"
                @click=${this.toggleFacetGroupOutline}
              />
              <label for="show-facet-group-outline-check">
                Show facet group outlines
              </label>
            </div>
            <div class="checkbox-control">
              <input
                type="checkbox"
                id="show-outline-check"
                @click=${this.outlineChanged}
              />
              <label for="show-outline-check">Show cell outlines</label>
            </div>
          </fieldset>

          <fieldset class="user-profile-controls">
            <legend>User Profile Controls</legend>
            <div class="checkbox-control">
              <input
                type="checkbox"
                id="enable-result-last-tile-view"
                @click=${this.resultLastTileViewCheckboxChanged}
              />
              <label for="enable-result-last-tile-view"
                >Show result last tile view</label
              >
            </div>
            <div class="checkbox-control">
              <input
                type="checkbox"
                id="toggle-slots"
                @click=${this.toggleSlotOptions}
              />
              <label for="toggle-slots">Toggle Slots</label>
            </div>
            <div class="checkbox-control">
              <input
                type="checkbox"
                id="enable-cb-top-view"
                @click=${this.cbToViewCheckboxChanged}
              />
              <label for="enable-cb-top-view">Show CB top view</label>
            </div>
            <div class="checkbox-control">
              <input
                type="checkbox"
                id="enable-facet-top-view"
                @click=${this.facetTopViewCheckboxChanged}
              />
              <label for="enable-facet-top-view">Show facet top view</label>
            </div>
          </fieldset>
        </div>
        <button id="toggle-dev-tools-btn" @click=${this.toggleDevTools}>
          Toggle Search Controls
        </button>
      </div>
      <div id="collection-browser-container">
        <collection-browser
          .baseNavigationUrl=${'https://archive.org'}
          .baseImageUrl=${'https://archive.org'}
          .searchService=${this.searchService}
          .resizeObserver=${this.resizeObserver}
          .collectionNameCache=${this.collectionNameCache}
          .showHistogramDatePicker=${true}
          .loggedIn=${this.loggedIn}
          .modalManager=${this.modalManager}
          .analyticsHandler=${this.analyticsHandler}
          @visiblePageChanged=${this.visiblePageChanged}
          @baseQueryChanged=${this.baseQueryChanged}
          @searchTypeChanged=${this.searchTypeChanged}
          @manageModeChanged=${this.manageModeChanged}
        >
          ${this.toggleSlots
            ? html`<div slot="sort-slot-left">Sort Slot</div>`
            : nothing}
          ${this.toggleSlots
            ? html`<div slot="facet-top-slot">Facet Slot</div>`
            : nothing}
        </collection-browser>
      </div>
      <modal-manager></modal-manager>
    `;
  }

  private baseQueryChanged(e: CustomEvent<{ baseQuery?: string }>): void {
    this.searchQuery = e.detail.baseQuery;
  }

  /** Handler for search type changes coming from collection browser */
  private searchTypeChanged(e: CustomEvent<SearchType>): void {
    this.searchType = e.detail;
  }

  /** Handler for user input selecting a search type */
  private searchTypeSelected(e: Event) {
    const target = e.target as HTMLInputElement;
    this.searchType =
      target.value === 'fulltext' ? SearchType.FULLTEXT : SearchType.METADATA;
  }

  private loginChanged(e: Event) {
    const target = e.target as HTMLInputElement;
    if (target.checked) {
      this.loggedIn = true;
    } else {
      this.loggedIn = false;
    }
  }

  private outlineChanged(e: Event) {
    const target = e.target as HTMLInputElement;
    if (target.checked) {
      this.collectionBrowser.style.setProperty(
        '--infiniteScrollerCellOutline',
        '1px solid #33D1FF'
      );
    } else {
      this.collectionBrowser.style.removeProperty(
        '--infiniteScrollerCellOutline'
      );
    }
  }

  private toggleDevTools() {
    const pageUrl = new URL(window.location.href);
    const { searchParams } = pageUrl;

    if (searchParams.get('hide-dev-tools')) {
      searchParams.delete('hide-dev-tools');
    } else {
      searchParams.set('hide-dev-tools', 'true');
    }

    this.shadowRoot?.getElementById('dev-tools')?.classList.toggle('hidden');

    if (window.history.replaceState) {
      window.history.replaceState(
        {
          path: pageUrl.toString(),
        },
        '',
        pageUrl.toString()
      );
    }
  }

  private toggleFacetGroupOutline(e: Event) {
    const target = e.target as HTMLInputElement;
    if (target.checked) {
      this.collectionBrowser.classList.add('showFacetGroupOutlines');
      this.modalManager.classList.add('showFacetGroupOutlines');
    } else {
      this.collectionBrowser.classList.remove('showFacetGroupOutlines');
      this.modalManager.classList.remove('showFacetGroupOutlines');
    }
  }

  private async snippetsChanged(e: Event) {
    const target = e.target as HTMLInputElement;
    if (target.checked) {
      // Decorate the default search service with a wrapper that adds
      // dummy snippets to any successful searches
      this.searchService = {
        async search(params, searchType) {
          const searchResponse = await SearchService.default.search(
            params,
            searchType
          );
          searchResponse.success?.response.results.forEach(result => {
            Object.defineProperty(result, 'highlight', {
              value: new StringField([
                'this is a text {{{snippet}}} block with potentially',
                'multiple {{{snippets}}} and such',
                'but the {{{snippet}}} block may be quite long perhaps',
                'depending on how many {{{snippet}}} matches there are',
                'there may be multiple lines of {{{snippets}}} to show',
                'but each {{{snippet}}} should be relatively short',
                'and {{{snippets}}} are each a {{{snippet}}} of text',
                'but every {{{snippet}}} might have multiple matches',
                'the {{{snippets}}} should be separated and surrounded by ellipses',
              ]),
            });
          });
          return searchResponse;
        },
      };
    } else {
      // Restore the default seach service
      this.searchService = SearchService.default;
    }

    // Re-perform the current search to show/hide the snippets immediately
    this.reperformCurrentSearch();
  }

  private async reperformCurrentSearch(): Promise<void> {
    const oldQuery = this.searchQuery;
    this.searchQuery = ''; // Should just reset to the placeholder
    await this.updateComplete;
    // For unclear reasons, Safari refuses to re-apply the old query until the next tick, hence:
    await new Promise(res => {
      setTimeout(res, 0);
    });
    this.searchQuery = oldQuery; // Re-apply the original query
  }

  private datePickerChanged(e: Event) {
    const target = e.target as HTMLInputElement;
    this.collectionBrowser.showHistogramDatePicker = target.checked;

    // When disabling the date picker from the demo app, also clear any existing date range params
    if (!this.collectionBrowser.showHistogramDatePicker) {
      this.collectionBrowser.minSelectedDate = undefined;
      this.collectionBrowser.maxSelectedDate = undefined;
    }
  }

  /**
   * Handler for when collection browser's manage mode changes.
   * This lets us disable the checkbox in the dev panel when the user cancels out
   * of manage mode from within collection browser.
   */
  private manageModeChanged(e: CustomEvent<boolean>): void {
    const manageCheckbox = this.shadowRoot?.querySelector(
      '#enable-management'
    ) as HTMLInputElement;
    if (manageCheckbox) manageCheckbox.checked = e.detail;
  }

  /**
   * Handler for when the dev panel's "Enable manage mode" checkbox is changed.
   */
  private manageModeCheckboxChanged(e: Event) {
    const target = e.target as HTMLInputElement;
    this.collectionBrowser.isManageView = target.checked;
  }

  /**
   * Handler for when the dev panel's "Show facet top view" checkbox is changed.
   */
  private facetTopViewCheckboxChanged(e: Event) {
    const target = e.target as HTMLInputElement;

    const p = document.createElement('p');
    p.style.setProperty('border', '1px solid #000');
    p.textContent = 'New stuff as a child.';
    p.style.setProperty('height', '20rem');
    p.style.backgroundColor = '#00000';
    p.setAttribute('slot', 'facet-top-slot');

    if (target.checked) {
      this.collectionBrowser.appendChild(p);
    } else {
      this.collectionBrowser.removeChild(
        this.collectionBrowser.lastElementChild as Element
      );
    }
  }

<<<<<<< HEAD
  private toggleSlotOptions() {
    this.toggleSlots = !this.toggleSlots;
=======
  private resultLastTileViewCheckboxChanged(e: Event) {
    const target = e.target as HTMLInputElement;

    const div = document.createElement('div');
    const title = document.createElement('h3');
    title.textContent = 'Upload';

    div.setAttribute('slot', 'result-last-tile');
    div.setAttribute('class', 'result-last-tile');
    div.appendChild(title);

    if (target.checked) {
      this.collectionBrowser.appendChild(div);
    } else {
      this.collectionBrowser.removeChild(
        this.collectionBrowser.lastElementChild as Element
      );
    }
>>>>>>> 2f3ea21e
  }

  /**
   * Handler for when the dev panel's "Show cb top view" checkbox is changed.
   */
  private cbToViewCheckboxChanged(e: Event) {
    const target = e.target as HTMLInputElement;

    const p = document.createElement('p');
    p.style.setProperty('border', '1px solid #000');
    p.textContent = 'My Favorite list header.';
    p.style.setProperty('height', '10rem');
    p.style.backgroundColor = '#00000';
    p.setAttribute('slot', 'cb-top-slot');

    if (target.checked) {
      this.collectionBrowser.appendChild(p);
    } else {
      this.collectionBrowser.removeChild(
        this.collectionBrowser.lastElementChild as Element
      );
    }
  }

  private rowGapChanged(e: Event) {
    const input = e.target as HTMLInputElement;
    this.rowGap = parseFloat(input.value);
    this.collectionBrowser.style.setProperty(
      '--collectionBrowserRowGap',
      `${input.value}rem`
    );
  }

  private colGapChanged(e: Event) {
    const input = e.target as HTMLInputElement;
    this.colGap = parseFloat(input.value);
    this.collectionBrowser.style.setProperty(
      '--collectionBrowserColGap',
      `${input.value}rem`
    );
  }

  private widthChanged(e: Event) {
    const input = e.target as HTMLInputElement;
    this.cellWidth = parseFloat(input.value);
    this.collectionBrowser.style.setProperty(
      '--collectionBrowserCellMinWidth',
      `${input.value}rem`
    );
  }

  private heightChanged(e: Event) {
    const input = e.target as HTMLInputElement;
    this.cellHeight = parseFloat(input.value);
    this.collectionBrowser.style.setProperty(
      '--collectionBrowserCellMinHeight',
      `${input.value}rem`
    );
    this.collectionBrowser.style.setProperty(
      '--collectionBrowserCellMaxHeight',
      `${input.value}rem`
    );
  }

  private visiblePageChanged(e: CustomEvent<{ pageNumber: number }>) {
    const { pageNumber } = e.detail;
    if (pageNumber === this.currentPage) return;
    this.currentPage = pageNumber;
  }

  static styles = css`
    :host {
      display: block;
      --primaryButtonBGColor: #194880;
      --ia-theme-link-color: #4b64ff;
    }

    /* add the following styles to ensure proper modal visibility */
    body.modal-manager-open {
      overflow: hidden;
    }
    modal-manager {
      display: none;
    }
    modal-manager[mode='open'] {
      display: block;
    }
    modal-manager.more-search-facets {
      --modalWidth: 85rem;
      --modalBorder: 2px solid var(--primaryButtonBGColor, #194880);
      --modalTitleLineHeight: 4rem;
      --modalTitleFontSize: 1.8rem;
      --modalCornerRadius: 0;
      --modalBottomPadding: 0;
      --modalBottomMargin: 0;
      --modalScrollOffset: 0;
      --modalCornerRadius: 0.5rem;
    }
    modal-manager.expanded-date-picker {
      --modalWidth: 58rem;
      --modalBorder: 2px solid var(--primaryButtonBGColor, #194880);
      --modalTitleLineHeight: 4rem;
      --modalTitleFontSize: 1.8rem;
      --modalCornerRadius: 0;
      --modalBottomPadding: 0;
      --modalBottomMargin: 0;
      --modalScrollOffset: 0;
      --modalCornerRadius: 0.5rem;
    }

    input,
    button {
      font-size: 1.6rem;
    }

    modal-manager.showFacetGroupOutlines,
    collection-browser.showFacetGroupOutlines {
      --facet-row-border-top: 1px solid red;
      --facet-row-border-bottom: 1px solid blue;
    }

    collection-browser {
      /* Same as production */
      max-width: 135rem;
      margin: auto;
    }

    #collection-browser-container {
      /* Same as production */
      padding-left: 0.5rem;
      margin-bottom: 2rem;
    }

    #base-query-field {
      width: 300px;
    }

    .dev-tool-container {
      position: relative;
    }
    #dev-tools {
      position: relative;
      top: 0;
      left: 0;
      z-index: 1;
      -webkit-backdrop-filter: blur(10px);
      backdrop-filter: blur(10px);
      padding: 0.5rem 1rem;
      border: 1px solid black;
      font-size: 1.4rem;
      background: #ffffffb3;
    }

    #dev-tools > * {
      display: flex;
    }

    #toggle-dev-tools-btn {
      position: fixed;
      left: 77.4%;
      top: 0;
      background: red;
      padding: 5px;
      color: white;
      font-size: 1.4rem;
      margin: 0;
      z-index: 1;
      cursor: pointer;
    }

    #search-and-page-inputs {
      flex-wrap: wrap;
      row-gap: 2px;
    }

    #search-and-page-inputs > form {
      margin-right: 1rem;
    }

    #search-and-page-inputs label {
      display: inline-block;
      min-width: 50px;
    }

    #page-number-input {
      width: 75px;
    }

    .search-type {
      margin-right: 1rem;
    }

    .cell-controls {
      display: flex;
      flex-wrap: wrap;
    }
    .cell-controls div {
      display: flex;
      align-items: center;
    }
    .cell-controls input[type='range'] {
      width: 120px;
    }
    #cell-controls label {
      display: inline-block;
      width: 10rem;
    }

    #cell-size-control,
    #cell-gap-control {
      flex-basis: calc(50% - 1rem);
      flex-grow: 1;
    }

    #cell-gap-control {
      margin-left: 1rem;
    }

    #checkbox-controls {
      padding-top: 0.5rem;
      flex-wrap: wrap;
    }

    .checkbox-control {
      flex-basis: 50%;
    }
    .checkbox-control label {
      user-select: none;
    }

    #last-event {
      background-color: aliceblue;
      padding: 5px;
      margin: 5px auto;
    }

    .hidden {
      display: none;
    }

    #toggle-controls {
      background-color: lightskyblue;
      padding: 5px;
      margin: 5px auto;
    }

    #search-types {
      margin: 5px auto;
      background-color: aliceblue;
      font-size: 1.6rem;
    }

<<<<<<< HEAD
    // slots
    div[slot='cb-top-slot'] {
      height: 50px;
      border: 1px solid red;
      background: bisque;
    }
    div[slot='facet-top-slot'] {
      border: 1px solid red;
      width: 100%;
      height: 150px;
      background-color: darkseagreen;
    }
    div[slot='sort-slot-left'] {
      height: 50px;
      border: 1px solid red;
      background: bisque;
=======
    /* user profile controls */
    .user-profile-controls {
      width: fit-content;
    }

    fieldset {
      display: inline-block !important;
    }

    .result-last-tile {
      border-radius: 4px;
      background-color: white;
      border: 3px dashed #555;
      box-shadow: none;
      display: grid;
      align-content: center;
    }
    .result-last-tile:hover {
      box-shadow: rgba(8, 8, 32, 0.8) 0 0 6px 2px;
      transition: box-shadow 0.1s ease 0s;
      cursor: pointer;
      border: 3px dashed #4b64ff;
    }
    .result-last-tile h3 {
      margin-bottom: 4rem;
      margin: 0px auto;
      font-size: 2.8rem;
      color: rgb(44, 44, 44);
      font-weight: 200;
      text-align: center;
>>>>>>> 2f3ea21e
    }
  `;
}<|MERGE_RESOLUTION|>--- conflicted
+++ resolved
@@ -351,36 +351,36 @@
             <div class="checkbox-control">
               <input
                 type="checkbox"
-                id="enable-result-last-tile-view"
-                @click=${this.resultLastTileViewCheckboxChanged}
-              />
-              <label for="enable-result-last-tile-view"
+                id="enable-facet-top-slot"
+                @click=${this.facetTopSlotCheckboxChanged}
+              />
+              <label for="enable-facet-top-slot">Show facet top slot</label>
+            </div>
+            <div class="checkbox-control">
+              <input
+                type="checkbox"
+                id="enable-cb-top-slot"
+                @click=${this.cbToSlotCheckboxChanged}
+              />
+              <label for="enable-cb-top-slot">Show CB top slot</label>
+            </div>
+            <div class="checkbox-control">
+              <input
+                type="checkbox"
+                id="enable-sortbar-left-slot"
+                @click=${this.sortBarSlotCheckboxChanged}
+              />
+              <label for="enable-sortbar-left-slot">Show sortbar slot</label>
+            </div>
+            <div class="checkbox-control">
+              <input
+                type="checkbox"
+                id="enable-result-last-tile-slot"
+                @click=${this.resultLastTileSlotCheckboxChanged}
+              />
+              <label for="enable-result-last-tile-slot"
                 >Show result last tile view</label
               >
-            </div>
-            <div class="checkbox-control">
-              <input
-                type="checkbox"
-                id="toggle-slots"
-                @click=${this.toggleSlotOptions}
-              />
-              <label for="toggle-slots">Toggle Slots</label>
-            </div>
-            <div class="checkbox-control">
-              <input
-                type="checkbox"
-                id="enable-cb-top-view"
-                @click=${this.cbToViewCheckboxChanged}
-              />
-              <label for="enable-cb-top-view">Show CB top view</label>
-            </div>
-            <div class="checkbox-control">
-              <input
-                type="checkbox"
-                id="enable-facet-top-view"
-                @click=${this.facetTopViewCheckboxChanged}
-              />
-              <label for="enable-facet-top-view">Show facet top view</label>
             </div>
           </fieldset>
         </div>
@@ -405,7 +405,7 @@
           @manageModeChanged=${this.manageModeChanged}
         >
           ${this.toggleSlots
-            ? html`<div slot="sort-slot-left">Sort Slot</div>`
+            ? html`<div slot="sortbar-left-slot">Sort Slot</div>`
             : nothing}
           ${this.toggleSlots
             ? html`<div slot="facet-top-slot">Facet Slot</div>`
@@ -570,9 +570,9 @@
   }
 
   /**
-   * Handler for when the dev panel's "Show facet top view" checkbox is changed.
+   * Handler for when the dev panel's "Show facet top slot" checkbox is changed.
    */
-  private facetTopViewCheckboxChanged(e: Event) {
+  private facetTopSlotCheckboxChanged(e: Event) {
     const target = e.target as HTMLInputElement;
 
     const p = document.createElement('p');
@@ -591,11 +591,11 @@
     }
   }
 
-<<<<<<< HEAD
   private toggleSlotOptions() {
     this.toggleSlots = !this.toggleSlots;
-=======
-  private resultLastTileViewCheckboxChanged(e: Event) {
+  }
+
+  private resultLastTileSlotCheckboxChanged(e: Event) {
     const target = e.target as HTMLInputElement;
 
     const div = document.createElement('div');
@@ -613,13 +613,12 @@
         this.collectionBrowser.lastElementChild as Element
       );
     }
->>>>>>> 2f3ea21e
   }
 
   /**
-   * Handler for when the dev panel's "Show cb top view" checkbox is changed.
+   * Handler for when the dev panel's "Show cb top slot" checkbox is changed.
    */
-  private cbToViewCheckboxChanged(e: Event) {
+  private cbToSlotCheckboxChanged(e: Event) {
     const target = e.target as HTMLInputElement;
 
     const p = document.createElement('p');
@@ -631,6 +630,29 @@
 
     if (target.checked) {
       this.collectionBrowser.appendChild(p);
+    } else {
+      this.collectionBrowser.removeChild(
+        this.collectionBrowser.lastElementChild as Element
+      );
+    }
+  }
+
+  /**
+   * Handler for when the dev panel's "Show facet top slot" checkbox is changed.
+   */
+  private sortBarSlotCheckboxChanged(e: Event) {
+    const target = e.target as HTMLInputElement;
+
+    const div = document.createElement('div');
+    div.style.setProperty('border', '1px solid #000');
+    div.textContent = 'Btn';
+    div.style.setProperty('height', '3rem');
+    div.style.setProperty('width', '3rem');
+    div.style.backgroundColor = '#00000';
+    div.setAttribute('slot', 'sortbar-left-slot');
+
+    if (target.checked) {
+      this.collectionBrowser.appendChild(div);
     } else {
       this.collectionBrowser.removeChild(
         this.collectionBrowser.lastElementChild as Element
@@ -866,7 +888,6 @@
       font-size: 1.6rem;
     }
 
-<<<<<<< HEAD
     // slots
     div[slot='cb-top-slot'] {
       height: 50px;
@@ -883,7 +904,8 @@
       height: 50px;
       border: 1px solid red;
       background: bisque;
-=======
+    }
+
     /* user profile controls */
     .user-profile-controls {
       width: fit-content;
@@ -914,7 +936,6 @@
       color: rgb(44, 44, 44);
       font-weight: 200;
       text-align: center;
->>>>>>> 2f3ea21e
     }
   `;
 }