--- conflicted
+++ resolved
@@ -119,7 +119,7 @@
             <input type="submit" value="Go" />
           </form>
         </div>
-<<<<<<< HEAD
+        
         <div id="search-types">
           Search type:
           <input
@@ -140,8 +140,7 @@
           />
           <label for="fulltext-search">Full text</label>
         </div>
-=======
->>>>>>> 040c842b
+        
         <div id="toggle-controls">
           <button
             @click=${() => {
@@ -174,99 +173,6 @@
           >
         </div>
 
-<<<<<<< HEAD
-        <div id="cell-controls">
-          <div id="cell-controls" class="hidden">
-            <div id="cell-size-control">
-              <div>
-                <label for="cell-width-slider">Minimum cell width:</label>
-                <input
-                  type="range"
-                  min="10"
-                  max="100"
-                  value="18"
-                  step="0.1"
-                  id="cell-width-slider"
-                  @input=${this.widthChanged}
-                />
-                <span>${this.cellWidth}rem</span>
-              </div>
-              <div>
-                <label for="cell-height-slider">Cell height:</label>
-                <input
-                  type="range"
-                  min="10"
-                  max="100"
-                  value="29"
-                  step="0.1"
-                  id="cell-height-slider"
-                  @input=${this.heightChanged}
-                />
-                <span>${this.cellHeight}rem</span>
-              </div>
-              <div>
-                <label for="show-outline-check">Show outlines:</label>
-                <input
-                  type="checkbox"
-                  id="show-outline-check"
-                  @click=${this.outlineChanged}
-                />
-              </div>
-              <div>
-                <label for="show-facet-group-outline-check"
-                  >Show Facet Group Outlines:</label
-                >
-                <input
-                  type="checkbox"
-                  id="show-facet-group-outline-check"
-                  @click=${this.toggleFacetGroupOutline}
-                />
-              </div>
-              <div>
-                <label for="simulate-login">Simulate Login:</label>
-                <input
-                  type="checkbox"
-                  id="simulate-login"
-                  @click=${this.loginChanged}
-                />
-              </div>
-              <div>
-                <label for="show-dummy-snippets">Show dummy snippets:</label>
-                <input
-                  type="checkbox"
-                  id="show-dummy-snippets"
-                  @click=${this.snippetsChanged}
-                />
-              </div>
-            </div>
-            <div id="cell-gap-control">
-              <div>
-                <label for="cell-row-gap-slider">Row gap:</label>
-                <input
-                  type="range"
-                  min="0"
-                  max="5"
-                  value="1.7"
-                  step="0.1"
-                  id="cell-row-gap-slider"
-                  @input=${this.rowGapChanged}
-                />
-                <span>${this.rowGap}rem</span>
-              </div>
-              <div>
-                <label for="cell-col-gap-slider">Col gap:</label>
-                <input
-                  type="range"
-                  min="0"
-                  max="5"
-                  value="1.7"
-                  step="0.1"
-                  id="cell-col-gap-slider"
-                  @input=${this.colGapChanged}
-                />
-                <span>${this.colGap}rem</span>
-              </div>
-=======
         <div id="cell-controls" class="hidden">
           <div id="cell-size-control">
             <div>
@@ -356,7 +262,6 @@
                 @input=${this.colGapChanged}
               />
               <span>${this.colGap}rem</span>
->>>>>>> 040c842b
             </div>
           </div>
         </div>
@@ -617,14 +522,11 @@
       padding: 5px;
       margin: 5px auto;
     }
-<<<<<<< HEAD
-
+    
     #search-types {
       margin: 5px auto;
       background-color: aliceblue;
       font-size: 1.6rem;
     }
-=======
->>>>>>> 040c842b
   `;
 }