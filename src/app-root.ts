import { SearchService } from '@internetarchive/search-service';
import { LocalCache } from '@internetarchive/local-cache';
import { html, css, LitElement, PropertyValues } from 'lit';
import { customElement, query, state } from 'lit/decorators.js';
import { SharedResizeObserver } from '@internetarchive/shared-resize-observer';
import { CollectionNameCache } from '@internetarchive/collection-name-cache';
import type { ModalManagerInterface } from '@internetarchive/modal-manager';
import type { CollectionBrowser } from '../src/collection-browser';
import '../src/collection-browser';

@customElement('app-root')
export class AppRoot extends LitElement {
  private searchService = SearchService.default;

  private resizeObserver = new SharedResizeObserver();

  private localCache = new LocalCache();

  private collectionNameCache = new CollectionNameCache({
    searchService: this.searchService,
    localCache: this.localCache,
  });

  @state() private currentPage?: number;

  @state() private searchQuery?: string;

  @state() private cellWidth: number = 18;

  @state() private cellHeight: number = 29;

  @state() private rowGap: number = 1.7;

  @state() private colGap: number = 1.7;

  @state() private loggedIn: boolean = false;

  @query('#base-query-field') private baseQueryField!: HTMLInputElement;

  @query('#page-number-input') private pageNumberInput!: HTMLInputElement;

  @query('collection-browser') private collectionBrowser!: CollectionBrowser;

  @query('modal-manager') private modalManager!: ModalManagerInterface;

  private searchPressed(e: Event) {
    e.preventDefault();
    this.searchQuery = this.baseQueryField.value;
    if ((this.currentPage ?? 1) > 1) {
      this.collectionBrowser.goToPage(this.currentPage ?? 1);
    }
  }

  private changePagePressed(e: Event) {
    e.preventDefault();
    this.currentPage = this.pageNumberInput.valueAsNumber;
    this.collectionBrowser.goToPage(this.currentPage);
  }

  protected updated(changed: PropertyValues): void {
    if (changed.has('currentPage') && this.currentPage) {
      this.pageNumberInput.value = this.currentPage.toString();
    }

    if (changed.has('searchQuery')) {
      this.queryUpdated();
    }
  }

  private queryUpdated() {
    this.collectionBrowser.baseQuery = this.searchQuery;
  }

  render() {
    return html`
      <div id="dev-tools">
        <form @submit=${this.searchPressed}>
          Query:
          <input
            type="text"
            id="base-query-field"
            .value=${this.searchQuery ?? ''}
          />
          <input type="submit" value="Search" />
        </form>

        <form @submit=${this.changePagePressed}>
          Page: <input type="number" value="1" id="page-number-input" />
          <input type="submit" value="Go" />
        </form>

        <div id="cell-controls">
          <div id="cell-size-control">
            <div>
              <label for="cell-width-slider">Minimum cell width:</label>
              <input
                type="range"
                min="10"
                max="100"
                value="18"
                step="0.1"
                id="cell-width-slider"
                @input=${this.widthChanged}
              />
              <span>${this.cellWidth}rem</span>
            </div>
            <div>
              <label for="cell-height-slider">Cell height:</label>
              <input
                type="range"
                min="10"
                max="100"
                value="29"
                step="0.1"
                id="cell-height-slider"
                @input=${this.heightChanged}
              />
              <span>${this.cellHeight}rem</span>
            </div>
            <div>
              <label for="show-outline-check">Show outlines:</label>
              <input
                type="checkbox"
                id="show-outline-check"
                @click=${this.outlineChanged}
              />
            </div>
            <div>
              <label for="simulate-login">Simulate Login:</label>
              <input
                type="checkbox"
                id="simulate-login"
                @click=${this.loginChanged}
              />
            </div>
            <div>
              <label for="show-dummy-snippets">Show dummy snippets:</label>
              <input
                type="checkbox"
                id="show-dummy-snippets"
                @click=${this.snippetsChanged}
              />
            </div>
          </div>
          <div id="cell-gap-control">
            <div>
              <label for="cell-row-gap-slider">Row gap:</label>
              <input
                type="range"
                min="0"
                max="5"
                value="1.7"
                step="0.1"
                id="cell-row-gap-slider"
                @input=${this.rowGapChanged}
              />
              <span>${this.rowGap}rem</span>
            </div>
            <div>
              <label for="cell-col-gap-slider">Col gap:</label>
              <input
                type="range"
                min="0"
                max="5"
                value="1.7"
                step="0.1"
                id="cell-col-gap-slider"
                @input=${this.colGapChanged}
              />
              <span>${this.colGap}rem</span>
            </div>
          </div>
        </div>
      </div>

      <div id="collection-browser-container">
        <collection-browser
          .baseNavigationUrl=${'https://archive.org'}
          .baseImageUrl=${'https://archive.org'}
          .searchService=${this.searchService}
          .resizeObserver=${this.resizeObserver}
          .collectionNameCache=${this.collectionNameCache}
          .showHistogramDatePicker=${true}
          .loggedIn=${this.loggedIn}
          .modalManager=${this.modalManager}
          @visiblePageChanged=${this.visiblePageChanged}
          @baseQueryChanged=${this.baseQueryChanged}
        >
        </collection-browser>
      </div>
      <modal-manager></modal-manager>
    `;
  }

  private baseQueryChanged(e: CustomEvent<{ baseQuery?: string }>) {
    this.searchQuery = e.detail.baseQuery;
  }

  private loginChanged(e: Event) {
    const target = e.target as HTMLInputElement;
    if (target.checked) {
      this.loggedIn = true;
    } else {
      this.loggedIn = false;
    }
  }

  private outlineChanged(e: Event) {
    const target = e.target as HTMLInputElement;
    if (target.checked) {
      this.collectionBrowser.style.setProperty(
        '--infiniteScrollerCellOutline',
        '1px solid #33D1FF'
      );
    } else {
      this.collectionBrowser.style.removeProperty(
        '--infiniteScrollerCellOutline'
      );
    }
  }

  private async snippetsChanged(e: Event) {
    const target = e.target as HTMLInputElement;
    if (target.checked) {
      // Decorate the default search service with a wrapper that adds
      // dummy snippets to any successful searches
      this.searchService = {
        ...SearchService.default,
        async search(params) {
          const result = await SearchService.default.search(params);
          result.success?.response.docs.forEach(doc => {
            const metadata = doc.rawMetadata;
            if (metadata) {
              metadata.snippets = [
                'this is a text {{{snippet}}} block with potentially',
                'multiple {{{snippets}}} and such',
                'but the {{{snippet}}} block may be quite long perhaps',
                'depending on how many {{{snippet}}} matches there are',
                'there may be multiple lines of {{{snippets}}} to show',
                'but each {{{snippet}}} should be relatively short',
                'and {{{snippets}}} are each a {{{snippet}}} of text',
                'but every {{{snippet}}} might have multiple matches',
                'the {{{snippets}}} should be separated and surrounded by ellipses',
              ];
            }
          });
          return result;
        },
      };
    } else {
      // Restore the default seach service
      this.searchService = SearchService.default;
    }

    // Re-perform the current search to show/hide the snippets immediately
    const oldQuery = this.searchQuery;
    this.searchQuery = ''; // Should just reset to the placeholder
    await this.updateComplete;
    // For unclear reasons, Safari refuses to re-apply the old query until the next tick, hence:
    await new Promise(res => setTimeout(res, 0));
    this.searchQuery = oldQuery; // Re-apply the original query
  }

  private rowGapChanged(e: Event) {
    const input = e.target as HTMLInputElement;
    this.rowGap = parseFloat(input.value);
    this.collectionBrowser.style.setProperty(
      '--collectionBrowserRowGap',
      `${input.value}rem`
    );
  }

  private colGapChanged(e: Event) {
    const input = e.target as HTMLInputElement;
    this.colGap = parseFloat(input.value);
    this.collectionBrowser.style.setProperty(
      '--collectionBrowserColGap',
      `${input.value}rem`
    );
  }

  private widthChanged(e: Event) {
    const input = e.target as HTMLInputElement;
    this.cellWidth = parseFloat(input.value);
    this.collectionBrowser.style.setProperty(
      '--collectionBrowserCellMinWidth',
      `${input.value}rem`
    );
  }

  private heightChanged(e: Event) {
    const input = e.target as HTMLInputElement;
    this.cellHeight = parseFloat(input.value);
    this.collectionBrowser.style.setProperty(
      '--collectionBrowserCellMinHeight',
      `${input.value}rem`
    );
    this.collectionBrowser.style.setProperty(
      '--collectionBrowserCellMaxHeight',
      `${input.value}rem`
    );
  }

  private visiblePageChanged(e: CustomEvent<{ pageNumber: number }>) {
    const { pageNumber } = e.detail;
    if (pageNumber === this.currentPage) return;
    this.currentPage = pageNumber;
  }

  static styles = css`
    :host {
      display: block;
<<<<<<< HEAD
      --primaryButtonBGColor: #194880;
    }

    /* add the following styles to ensure proper modal visibility */
    body.modal-manager-open {
      overflow: hidden;
    }
    modal-manager {
      display: none;
    }
    modal-manager[mode='open'] {
      display: block;
    }
    modal-manager.more-search-facets {
      --modalWidth: 85rem;
      --modalBorder: 2px solid var(--primaryButtonBGColor, #194880);
      --modalTitleLineHeight: 4rem;
      --modalTitleFontSize: 1.8rem;
      --modalCornerRadius: 0;
      --modalBottomPadding: 0;
      --modalBottomMargin: 0;
      --modalScrollOffset: 0;
      --modalCornerRadius: 0.5rem;
=======
      --ia-theme-link-color: #4b64ff;
>>>>>>> fe5b4e01
    }

    input,
    button {
      font-size: 1.6rem;
    }

    collection-browser {
      margin-top: 20rem;
    }

    #base-query-field {
      width: 300px;
    }

    #dev-tools {
      position: fixed;
      top: 0;
      left: 0;
      z-index: 1;
      -webkit-backdrop-filter: blur(10px);
      backdrop-filter: blur(10px);
      padding: 0.5rem 1rem;
      border: 1px solid black;
    }

    #cell-controls {
      display: flex;
    }

    #cell-controls label {
      display: inline-block;
      width: 10rem;
    }

    #cell-gap-control {
      margin-left: 1rem;
    }
  `;
}<|MERGE_RESOLUTION|>--- conflicted
+++ resolved
@@ -310,8 +310,8 @@
   static styles = css`
     :host {
       display: block;
-<<<<<<< HEAD
       --primaryButtonBGColor: #194880;
+      --ia-theme-link-color: #4b64ff;
     }
 
     /* add the following styles to ensure proper modal visibility */
@@ -334,9 +334,6 @@
       --modalBottomMargin: 0;
       --modalScrollOffset: 0;
       --modalCornerRadius: 0.5rem;
-=======
-      --ia-theme-link-color: #4b64ff;
->>>>>>> fe5b4e01
     }
 
     input,
