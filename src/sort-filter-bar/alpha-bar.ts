--- conflicted
+++ resolved
@@ -3,11 +3,7 @@
 
 @customElement('alpha-bar')
 export class AlphaBar extends LitElement {
-<<<<<<< HEAD
-  @property({ type: String }) selectedLetter?: string;
-=======
   @property({ type: String }) selectedLetter: string | null = null;
->>>>>>> 7ad70b31
 
   private get selectedUppercaseLetter(): string | undefined {
     return this.selectedLetter?.toUpperCase();
