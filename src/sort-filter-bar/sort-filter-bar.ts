--- conflicted
+++ resolved
@@ -8,23 +8,12 @@
 import { listIcon } from './img/list';
 
 enum SortFieldName {
-<<<<<<< HEAD
-  publicdate = 'Date Archived',
-  date = 'Date Published',
-  reviewdate = 'Date Reviewed',
-  addeddate = 'Date Added',
-}
-
-type SortField = 'relevance' | 'views' | 'title' | 'date' | 'creator';
-
-=======
   datearchived = 'Date Archived',
   datepublished = 'Date Published',
   datereviewed = 'Date Reviewed',
   dateadded = 'Date Added',
 }
 
->>>>>>> 7ad70b31
 @customElement('sort-filter-bar')
 export class SortFilterBar extends LitElement {
   @property({ type: String }) displayMode?: CollectionDisplayMode;
@@ -33,19 +22,11 @@
 
   @property({ type: String }) selectedSort: SortField = 'relevance';
 
-<<<<<<< HEAD
-  @property({ type: String }) sortDirection: 'asc' | 'desc' = 'asc';
-
-  @property({ type: String }) sortField: string | null = null;
-
-  @property({ type: String }) selectedSort: SortField = 'relevance';
-=======
   @property({ type: String }) selectedTitleFilter: string | null = null;
 
   @property({ type: String }) selectedCreatorFilter: string | null = null;
 
   @property({ type: Boolean }) showRelevance: boolean = true;
->>>>>>> 7ad70b31
 
   @state() titleSelectorVisible: boolean = false;
 
@@ -56,17 +37,12 @@
   render() {
     return html`
       <div id="container">
-<<<<<<< HEAD
-        ${this.titleSelectorVisible ? this.titleSelectorBar : nothing}
-        ${this.creatorSelectorVisible ? this.creatorSelectorBar : nothing}
-=======
         ${this.titleSelectorVisible || this.selectedSort === 'title'
           ? this.titleSelectorBar
           : nothing}
         ${this.creatorSelectorVisible || this.selectedSort === 'creator'
           ? this.creatorSelectorBar
           : nothing}
->>>>>>> 7ad70b31
 
         <div id="sort-bar">
           <div id="sort-selector">
@@ -75,13 +51,9 @@
                 <div id="sort-direction-container">
                   <button
                     id="sort-ascending-btn"
-<<<<<<< HEAD
-                    class="sort-button"
-=======
                     class="sort-button ${this.sortDirection === 'asc'
                       ? 'selected'
                       : ''}"
->>>>>>> 7ad70b31
                     @click=${() => {
                       this.sortDirection = 'asc';
                     }}
@@ -90,13 +62,9 @@
                   </button>
                   <button
                     id="sort-descending-btn"
-<<<<<<< HEAD
-                    class="sort-button"
-=======
                     class="sort-button ${this.sortDirection === 'desc'
                       ? 'selected'
                       : ''}"
->>>>>>> 7ad70b31
                     @click=${() => {
                       this.sortDirection = 'desc';
                     }}
@@ -106,8 +74,6 @@
                 </div>
               </li>
               <li id="sort-by-text">Sort By</li>
-<<<<<<< HEAD
-=======
               ${this.showRelevance
                 ? html`
                     <li>
@@ -126,29 +92,11 @@
                     </li>
                   `
                 : nothing}
->>>>>>> 7ad70b31
               <li>
                 <a
                   href="#"
                   @click=${(e: Event) => {
                     e.preventDefault();
-<<<<<<< HEAD
-                    this.sortField = null;
-                    this.selectedSort = 'relevance';
-                  }}
-                  class=${this.selectedSort === 'relevance' ? 'selected' : ''}
-                >
-                  Relevance
-                </a>
-              </li>
-              <li>
-                <a
-                  href="#"
-                  @click=${(e: Event) => {
-                    e.preventDefault();
-                    this.sortField = 'week';
-=======
->>>>>>> 7ad70b31
                     this.selectedSort = 'views';
                   }}
                   class=${this.selectedSort === 'views' ? 'selected' : ''}
@@ -162,10 +110,6 @@
                   @click=${(e: Event) => {
                     e.preventDefault();
                     this.titleSelectorVisible = !this.titleSelectorVisible;
-<<<<<<< HEAD
-                    this.sortField = 'titleSorter';
-=======
->>>>>>> 7ad70b31
                     this.selectedSort = 'title';
                   }}
                   class=${this.selectedSort === 'title' ? 'selected' : ''}
@@ -180,15 +124,9 @@
                     e.preventDefault();
                     this.dateSortSelectorVisible =
                       !this.dateSortSelectorVisible;
-<<<<<<< HEAD
-                    this.selectedSort = 'date';
-                  }}
-                  class=${this.selectedSort === 'date' ? 'selected' : ''}
-=======
                     this.selectedSort = 'datearchived';
                   }}
                   class=${this.dateOptionSelected ? 'selected' : ''}
->>>>>>> 7ad70b31
                 >
                   ${this.dateSortField}
                 </a>
@@ -199,10 +137,6 @@
                   @click=${(e: Event) => {
                     e.preventDefault();
                     this.creatorSelectorVisible = !this.creatorSelectorVisible;
-<<<<<<< HEAD
-                    this.sortField = 'creatorSorter';
-=======
->>>>>>> 7ad70b31
                     this.selectedSort = 'creator';
                   }}
                   class=${this.selectedSort === 'creator' ? 'selected' : ''}
@@ -218,15 +152,11 @@
               ${this.displayMode !== 'grid'
                 ? html`<li>
                     <label id="show-details">
-<<<<<<< HEAD
-                      <input type="checkbox" @click=${this.detailSelected} />
-=======
                       <input
                         type="checkbox"
                         @click=${this.detailSelected}
                         ?checked=${this.displayMode === 'list-detail'}
                       />
->>>>>>> 7ad70b31
                       Show Details
                     </label>
                   </li>`
@@ -293,11 +223,7 @@
           <li>
             <button
               @click=${() => {
-<<<<<<< HEAD
-                this.sortField = 'publicdate';
-=======
                 this.selectedSort = 'datepublished';
->>>>>>> 7ad70b31
                 this.dateSortSelectorVisible = false;
               }}
             >
@@ -307,11 +233,7 @@
           <li>
             <button
               @click=${() => {
-<<<<<<< HEAD
-                this.sortField = 'date';
-=======
                 this.selectedSort = 'datepublished';
->>>>>>> 7ad70b31
                 this.dateSortSelectorVisible = false;
               }}
             >
@@ -321,11 +243,7 @@
           <li>
             <button
               @click=${() => {
-<<<<<<< HEAD
-                this.sortField = 'reviewdate';
-=======
                 this.selectedSort = 'datereviewed';
->>>>>>> 7ad70b31
                 this.dateSortSelectorVisible = false;
               }}
             >
@@ -335,11 +253,7 @@
           <li>
             <button
               @click=${() => {
-<<<<<<< HEAD
-                this.sortField = 'addeddate';
-=======
                 this.selectedSort = 'dateadded';
->>>>>>> 7ad70b31
                 this.dateSortSelectorVisible = false;
               }}
             >
@@ -351,11 +265,6 @@
     `;
   }
 
-<<<<<<< HEAD
-  private get dateSortField(): string {
-    return (
-      SortFieldName[this.sortField as keyof typeof SortFieldName] ??
-=======
   /**
    * There are four date sort options.
    *
@@ -386,27 +295,20 @@
   private get dateSortField(): string {
     return (
       SortFieldName[this.selectedSort as keyof typeof SortFieldName] ??
->>>>>>> 7ad70b31
       'Date Archived'
     );
   }
 
   private get titleSelectorBar() {
     return html` <alpha-bar
-<<<<<<< HEAD
-=======
       .selectedLetter=${this.selectedTitleFilter}
->>>>>>> 7ad70b31
       @letterChanged=${this.titleLetterChanged}
     ></alpha-bar>`;
   }
 
   private get creatorSelectorBar() {
     return html` <alpha-bar
-<<<<<<< HEAD
-=======
       .selectedLetter=${this.selectedCreatorFilter}
->>>>>>> 7ad70b31
       @letterChanged=${this.creatorLetterChanged}
     ></alpha-bar>`;
   }
@@ -451,18 +353,12 @@
   }
 
   private sortChanged() {
-<<<<<<< HEAD
-    const event = new CustomEvent('sortChanged', {
-      detail: {
-        sortField: this.sortField,
-=======
     const event = new CustomEvent<{
       selectedSort: SortField;
       sortDirection: 'asc' | 'desc' | null;
     }>('sortChanged', {
       detail: {
         selectedSort: this.selectedSort,
->>>>>>> 7ad70b31
         sortDirection: this.sortDirection,
       },
     });
@@ -514,14 +410,11 @@
       outline: inherit;
       width: 12px;
       height: 12px;
-<<<<<<< HEAD
-=======
       opacity: 0.5;
     }
 
     .sort-button.selected {
       opacity: 1;
->>>>>>> 7ad70b31
     }
 
     #show-details {
@@ -536,10 +429,7 @@
     #sort-direction-container {
       display: flex;
       flex-direction: column;
-<<<<<<< HEAD
-=======
       gap: 3px;
->>>>>>> 7ad70b31
     }
 
     #sort-selector li {
