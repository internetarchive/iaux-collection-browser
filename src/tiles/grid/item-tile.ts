/* eslint-disable import/no-duplicates */
import { css, CSSResultGroup, html, LitElement, nothing } from 'lit';
import { customElement, property } from 'lit/decorators.js';
import { ifDefined } from 'lit/directives/if-defined.js';

import { TileModel } from '../../models';
<<<<<<< HEAD
import { formatCount } from '../../utils/format-count';
import { formatDate } from '../../utils/format-date';

import { SortParam } from '@internetarchive/search-service';

import { favoriteFilledIcon } from './icons/favorite-filled';
import { reviewsIcon } from './icons/reviews';
import viewsIcon from './icons/views';
=======
>>>>>>> cc2a3d0a

import '../mediatype-icon';
import '../item-image';
import './tile-stats';

@customElement('item-tile')
export class ItemTile extends LitElement {
  @property({ type: Object }) model?: TileModel;

  @property({ type: String }) baseImageUrl?: string;

  @property({ type: Object }) sortParam: SortParam | null = null;

  private get getSortedValue() {
    let sortedValue = '' as any;

    switch (this.sortParam?.field) {
      case 'date':
        sortedValue = { field : 'published', value: this.model?.datePublished };
      case 'reviewdate':
        sortedValue = { field : 'reviewed', value: this.model?.dateReviewed };
      case 'addeddate':
        sortedValue = { field : 'added', value: this.model?.dateAdded };
      case 'publicdate':
        sortedValue = { field : 'archived', value: this.model?.dateArchived };

      return html`<span>${sortedValue.field as string} ${formatDate(sortedValue.value, 'long')}</span>`;
    }
  }

  private get getCreator() {
    return this.model?.creator
      ? html`<span>by&nbsp;${this.model?.creator}</span>`
      : nothing;
  }

  render() {
<<<<<<< HEAD
    const itemTitle = this.model?.title || nothing;
=======
    const itemTitle = this.model?.title;
    const itemCreator = this.model?.creator;
>>>>>>> cc2a3d0a
    return html`
      <div class="container">
        <div class="item-info">
          <div id="title">
            <h1 class="truncated" title=${ifDefined(
              itemTitle
            )}>${itemTitle}</h1>
          </div>

          <div id="image">
            <item-image
              .model=${this.model}
              .baseImageUrl=${this.baseImageUrl}>
            </item-image>
          </div>
<<<<<<< HEAD
          <div class="item-creator">
            <div class="truncated">
              ${this.sortParam 
                ? this.getSortedValue
                : this.getCreator}
            </div>
=======
          <div class="created-by truncated">
            ${itemCreator ? html`<span>by&nbsp;${itemCreator}</span>` : nothing}
>>>>>>> cc2a3d0a
          </div>
        </div>

        <tile-stats 
          .mediatype=${this.model?.mediatype}
          .viewCount=${this.model?.viewCount}
          .favCount=${this.model?.favCount}
          .commentCount=${this.model?.commentCount}>
        </tile-stats>
        </div>
      </div>
    `;
  }

  static get styles(): CSSResultGroup {
    return css`
      .container {
        background-color: #ffffff;
        border-radius: var(--collectionTileCornerRadius, 4px);
        box-shadow: 1px 1px 2px 0px;
        display: flex;
        flex-direction: column;
        height: 100%;
      }

      .item-info {
        padding: 5px 5px 0 5px;
        flex-grow: 1;
      }

      #title {
        flex-shrink: 0;
      }

      #image {
        display: flex;
        justify-content: center;
        flex: 1;
        height: 16rem;
      }

      .hidden {
        display: none;
      }

      .container:hover > .item-info > #title > .truncated {
        text-decoration: underline;
      }

      /** this is a workaround for Safari 15 where the hover effects are not working */
      #title:hover > .truncated {
        text-decoration: underline;
      }

      .created-by {
        display: flex;
        justify-content: center;
        align-items: flex-end; /* Important to start text from bottom */
        height: 3rem;
        padding-top: 1rem;
        margin-top: 5px;
      }

      .truncated {
        flex: 1;
        color: #2c2c2c;
        min-width: 0; /* Important for long words! */
        text-align: center;
        line-height: 2rem;
        text-overflow: ellipsis;
        overflow: hidden;
        word-wrap: break-word;
        -webkit-line-clamp: 2;
        -webkit-box-orient: vertical;
      }

      .truncated span {
        font-size: 1.4rem;
        display: -webkit-box;
      }

      h1.truncated {
        margin-top: 0rem;
        margin-bottom: 0.5rem;
        font-size: 1.6rem;
        height: 4rem;
        display: -webkit-box;
      }
    `;
  }
}<|MERGE_RESOLUTION|>--- conflicted
+++ resolved
@@ -4,17 +4,6 @@
 import { ifDefined } from 'lit/directives/if-defined.js';
 
 import { TileModel } from '../../models';
-<<<<<<< HEAD
-import { formatCount } from '../../utils/format-count';
-import { formatDate } from '../../utils/format-date';
-
-import { SortParam } from '@internetarchive/search-service';
-
-import { favoriteFilledIcon } from './icons/favorite-filled';
-import { reviewsIcon } from './icons/reviews';
-import viewsIcon from './icons/views';
-=======
->>>>>>> cc2a3d0a
 
 import '../mediatype-icon';
 import '../item-image';
@@ -52,12 +41,8 @@
   }
 
   render() {
-<<<<<<< HEAD
-    const itemTitle = this.model?.title || nothing;
-=======
     const itemTitle = this.model?.title;
     const itemCreator = this.model?.creator;
->>>>>>> cc2a3d0a
     return html`
       <div class="container">
         <div class="item-info">
@@ -73,17 +58,8 @@
               .baseImageUrl=${this.baseImageUrl}>
             </item-image>
           </div>
-<<<<<<< HEAD
-          <div class="item-creator">
-            <div class="truncated">
-              ${this.sortParam 
-                ? this.getSortedValue
-                : this.getCreator}
-            </div>
-=======
           <div class="created-by truncated">
             ${itemCreator ? html`<span>by&nbsp;${itemCreator}</span>` : nothing}
->>>>>>> cc2a3d0a
           </div>
         </div>
 
