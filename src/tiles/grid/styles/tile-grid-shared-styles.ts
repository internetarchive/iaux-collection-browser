--- conflicted
+++ resolved
@@ -51,11 +51,7 @@
     display: flex;
     justify-content: left;
     align-items: flex-end; /* Important to start text from bottom */
-<<<<<<< HEAD
     padding: 0 5px 5px 5px;
-=======
-    padding: 10px 5px 0px 5px;
->>>>>>> 414abebe
   }
 
   .truncated {
