/* eslint-disable import/no-duplicates */
import {
  css,
  html,
  LitElement,
  PropertyValues,
  nothing,
  TemplateResult,
} from 'lit';
import { customElement, property, state } from 'lit/decorators.js';
import type {
  Aggregation,
  Bucket,
  SearchServiceInterface,
} from '@internetarchive/search-service';
import '@internetarchive/histogram-date-range';
import '@internetarchive/feature-feedback';
import '@internetarchive/collection-name-cache';
import type { CollectionNameCacheInterface } from '@internetarchive/collection-name-cache';
import {
  ModalConfig,
  ModalManagerInterface,
} from '@internetarchive/modal-manager';
import chevronIcon from './assets/img/icons/chevron';
import {
  FacetOption,
  SelectedFacets,
  FacetGroup,
  FacetBucket,
  facetDisplayOrder,
  facetTitles,
  aggregationToFacetOption,
} from './models';
import type { LanguageCodeHandlerInterface } from './language-code-handler/language-code-handler';
import { getFacetOptionFromKey } from './collection-facets/facets-util';
import './collection-facets/more-facets-content';
import './collection-facets/facets-template';

@customElement('collection-facets')
export class CollectionFacets extends LitElement {
  @property({ type: Object }) searchService?: SearchServiceInterface;

  @property({ type: Object }) aggregations?: Record<string, Aggregation>;

  @property({ type: Object }) fullYearsHistogramAggregation?: Aggregation;

  @property({ type: String }) minSelectedDate?: string;

  @property({ type: String }) maxSelectedDate?: string;

  @property({ type: Boolean }) facetsLoading = false;

  @property({ type: Boolean }) fullYearAggregationLoading = false;

  @property({ type: Object }) selectedFacets?: SelectedFacets;

  @property({ type: Boolean }) collapsableFacets = false;

  @property({ type: Boolean }) showHistogramDatePicker = false;

  @property({ type: String }) fullQuery?: string;

  @property({ type: Object }) modalManager?: ModalManagerInterface;

  @property({ type: Object })
  languageCodeHandler?: LanguageCodeHandlerInterface;

  @property({ type: Object })
  collectionNameCache?: CollectionNameCacheInterface;

  /** Fires when a facet is clicked */
  @property({ type: Function }) onFacetClick?: (
    name: FacetOption,
    facetChecked: boolean,
    negative: boolean
  ) => void;

  @state() openFacets: Record<FacetOption, boolean> = {
    subject: false,
    mediatype: false,
    language: false,
    creator: false,
    collection: false,
    year: false,
  };

<<<<<<< HEAD
  /**
   * render number of facet items
   */
  private allowedFacetCount = 6;

=======
  @property({ type: Object, attribute: false })
>>>>>>> 3a161b15
  render() {
    return html`
      <div id="container" class="${this.facetsLoading ? 'loading' : ''}">
        ${this.showHistogramDatePicker && this.fullYearsHistogramAggregation
          ? html`
              <div class="facet-group">
                <h1>Year Published <feature-feedback></feature-feedback></h1>
                ${this.histogramTemplate}
              </div>
            `
          : nothing}
        ${this.mergedFacets.map(facetGroup =>
          this.getFacetGroupTemplate(facetGroup)
        )}
      </div>
    `;
  }

  updated(changed: PropertyValues) {
    if (changed.has('selectedFacets')) {
      this.dispatchFacetsChangedEvent();
    }
  }

  // TODO: want to fire analytics?
  private dispatchFacetsChangedEvent() {
    const event = new CustomEvent<SelectedFacets>('facetsChanged', {
      detail: this.selectedFacets,
    });
    this.dispatchEvent(event);
  }

  private get currentYearsHistogramAggregation(): Aggregation | undefined {
    return this.aggregations?.year_histogram;
  }

  private get histogramTemplate() {
    const { fullYearsHistogramAggregation } = this;
    return html`
      <histogram-date-range
        .minDate=${fullYearsHistogramAggregation?.first_bucket_key}
        .maxDate=${fullYearsHistogramAggregation?.last_bucket_key}
        .minSelectedDate=${this.minSelectedDate}
        .maxSelectedDate=${this.maxSelectedDate}
        .updateDelay=${100}
        missingDataMessage="..."
        .width=${180}
        .bins=${fullYearsHistogramAggregation?.buckets as number[]}
        @histogramDateRangeUpdated=${this.histogramDateRangeUpdated}
      ></histogram-date-range>
    `;
  }

  private histogramDateRangeUpdated(
    e: CustomEvent<{
      minDate: string;
      maxDate: string;
    }>
  ) {
    const { minDate, maxDate } = e.detail;
    const event = new CustomEvent('histogramDateRangeUpdated', {
      detail: { minDate, maxDate },
    });
    this.dispatchEvent(event);
  }

  /**
   * Combines the selected facets with the aggregations to create a single list of facets
   */
  private get mergedFacets(): FacetGroup[] {
    const facetGroups: FacetGroup[] = [];

    facetDisplayOrder.forEach(facetKey => {
      const selectedFacetGroup = this.selectedFacetGroups.find(
        group => group.key === facetKey
      );
      const aggregateFacetGroup = this.aggregationFacetGroups.find(
        group => group.key === facetKey
      );

      // if the user selected a facet, but it's not in the aggregation, we add it as-is
      if (selectedFacetGroup && !aggregateFacetGroup) {
        facetGroups.push(selectedFacetGroup);
        return;
      }

      // if we don't have an aggregate facet group, don't add this to the list
      if (!aggregateFacetGroup) return;

      // start with either the selected group if we have one, or the aggregate group
      const facetGroup = selectedFacetGroup ?? aggregateFacetGroup;

      // attach the counts to the selected buckets
      const bucketsWithCount =
        selectedFacetGroup?.buckets.map(bucket => {
          const selectedBucket = aggregateFacetGroup.buckets.find(
            b => b.key === bucket.key
          );
          return selectedBucket
            ? {
                ...bucket,
                count: selectedBucket.count,
              }
            : bucket;
        }) ?? [];

      // append any additional buckets that were not selected
      aggregateFacetGroup.buckets.forEach(bucket => {
        const existingBucket = bucketsWithCount.find(b => b.key === bucket.key);
        if (existingBucket) return;
        bucketsWithCount.push(bucket);
      });

      /**
       * render limited facet items on page facet area
       *
       * - by-default we are showing 6 items
       * - additionally want to show all items (selected/suppressed) in page facet area
       */
      let allowedFacetCount = Object.keys(
        (selectedFacetGroup?.buckets as []) || []
      )?.length;
      if (allowedFacetCount < this.allowedFacetCount) {
        allowedFacetCount = this.allowedFacetCount; // splice start index from 0th
      }

      // splice how many items we want to show in page facet area
      facetGroup.buckets = bucketsWithCount.splice(0, allowedFacetCount);

      facetGroups.push(facetGroup);
    });

    return facetGroups;
  }

  /**
   * Converts the selected facets to a `FacetGroup` array,
   * which is easier to work with
   */
  private get selectedFacetGroups(): FacetGroup[] {
    if (!this.selectedFacets) return [];

    const facetGroups: FacetGroup[] = Object.entries(this.selectedFacets).map(
      ([key, selectedFacets]) => {
        const option = key as FacetOption;
        const title = facetTitles[option];

        const buckets: FacetBucket[] = Object.entries(selectedFacets).map(
          ([value, facetData]) => {
            let displayText = value;
            // for selected languages, we store the language code instead of the
            // display name, so look up the name from the mapping
            if (option === 'language') {
              displayText =
                this.languageCodeHandler?.getLanguageNameFromCodeString(
                  value
                ) ?? value;
            }
            return {
              displayText,
              key: value,
              count: facetData.count,
              state: facetData.state,
            };
          }
        );

        return {
          title,
          key: option,
          buckets,
        };
      }
    );

    return facetGroups;
  }

  /**
   * Converts the raw `aggregations` to `FacetGroups`, which are easier to use
   */
  private get aggregationFacetGroups(): FacetGroup[] {
    const facetGroups: FacetGroup[] = [];
    Object.entries(this.aggregations ?? []).forEach(([key, buckets]) => {
      // the year_histogram data is in a different format so can't be handled here
      if (key === 'year_histogram') return;
      const option = getFacetOptionFromKey(key);
      const title = facetTitles[option];
      const castedBuckets = buckets.buckets as Bucket[];

      // we are not showing fav- items in facets
      castedBuckets?.filter(
        bucket => bucket?.key?.toString()?.startsWith('fav-') === false
      );

      const facetBuckets: FacetBucket[] = castedBuckets.map(bucket => {
        let bucketKey = bucket.key;
        // for languages, we need to search by language code instead of the
        // display name, which is what we get from the search engine result
        if (option === 'language') {
          // const languageCodeKey = languageToCodeMap[bucket.key];
          bucketKey =
            this.languageCodeHandler?.getCodeStringFromLanguageName(
              `${bucket.key}`
            ) ?? bucket.key;
          // bucketKey = languageCodeKey ?? bucket.key;
        }
        return {
          displayText: `${bucket.key}`,
          key: `${bucketKey}`,
          count: bucket.doc_count,
          state: 'none',
        };
      });
      const group: FacetGroup = {
        title,
        key: option,
        buckets: facetBuckets,
      };
      facetGroups.push(group);
    });
    return facetGroups;
  }

  /**
   * Generate the template for a facet group with a header and the collapsible
   * chevron for the mobile view
   */
  private getFacetGroupTemplate(
    facetGroup: FacetGroup
  ): TemplateResult | typeof nothing {
    if (facetGroup.buckets.length === 0) return nothing;
    const { key } = facetGroup;
    const isOpen = this.openFacets[key];
    const collapser = html`
      <span class="collapser ${isOpen ? 'open' : ''}"> ${chevronIcon} </span>
    `;

    return html`
      <div class="facet-group ${this.collapsableFacets ? 'mobile' : ''}">
        <div class="facet-group-header">
          <h1
            @click=${() => {
              const newOpenFacets = { ...this.openFacets };
              newOpenFacets[key] = !isOpen;
              this.openFacets = newOpenFacets;
            }}
            @keyup=${() => {
              const newOpenFacets = { ...this.openFacets };
              newOpenFacets[key] = !isOpen;
              this.openFacets = newOpenFacets;
            }}
          >
            ${this.collapsableFacets ? collapser : nothing} ${facetGroup.title}
          </h1>
          <input
            class="sorting-icon"
            type="image"
            @click=${() => this.showMoreFacetsModal(facetGroup, 'alpha')}
            src="https://archive.org/images/filter-count.png"
            alt="Sort by alphabetically"
          />
        </div>
        <div class="facet-group-content ${isOpen ? 'open' : ''}">
          ${this.getFacetTemplate(facetGroup)}
          ${this.searchMoreFacetsLink(facetGroup)}
        </div>
      </div>
    `;
  }

  /**
   * Generate the More... link button just below the facets group
   *
   * TODO: want to fire analytics?
   */
  private searchMoreFacetsLink(
    facetGroup: FacetGroup
  ): TemplateResult | typeof nothing {
    // don't render More... link if the number of facets < this.allowedFacetCount
    if (Object.keys(facetGroup.buckets).length < this.allowedFacetCount)
      return nothing;

    return html`<button
      class="more-link"
      @click=${() => {
        this.showMoreFacetsModal(facetGroup, 'count');
        this.dispatchEvent(
          new CustomEvent('showMoreFacets', { detail: facetGroup.key })
        );
      }}
    >
      More...
    </button>`;
  }

  async showMoreFacetsModal(
    facetGroup: FacetGroup,
    sortedBy: string
  ): Promise<void> {
    const facetAggrKey = Object.keys(aggregationToFacetOption).find(
      value => aggregationToFacetOption[value] === facetGroup.key
    );

    const customModalContent = html`
      <more-facets-content
        .facetKey=${facetGroup.key}
        .facetAggregationKey=${facetAggrKey}
        .fullQuery=${this.fullQuery}
        .modalManager=${this.modalManager}
        .searchService=${this.searchService}
        .collectionNameCache=${this.collectionNameCache}
        .languageCodeHandler=${this.languageCodeHandler}
        .selectedFacets=${this.selectedFacets}
        .sortedBy=${sortedBy}
        @facetsChanged=${(e: CustomEvent) => {
          const event = new CustomEvent<SelectedFacets>('facetsChanged', {
            detail: e.detail,
            bubbles: true,
            composed: true,
          });
          this.dispatchEvent(event);
        }}
      >
      </more-facets-content>
    `;

<<<<<<< HEAD
    const config = new ModalConfig({
      bodyColor: '#fff',
      headerColor: '#194880',
      showHeaderLogo: false,
      closeOnBackdropClick: true, // TODO: want to fire analytics
      title: html`Select filters`,
    });
    this.modalManager?.classList.add('more-search-facets');
    this.modalManager?.showModal({
      config,
      customModalContent,
    });
=======
  private facetClicked(e: Event, bucket: FacetBucket, negative: boolean): void {
    const target = e.target as HTMLInputElement;
    const { checked, name, value } = target;
    if (checked) {
      this.facetChecked(name as FacetOption, value, negative);
    } else {
      this.facetUnchecked(name as FacetOption, value);
    }

    if (this.onFacetClick) {
      this.onFacetClick(name as FacetOption, checked, negative);
    }
  }

  private facetChecked(key: FacetOption, value: string, negative: boolean) {
    const { selectedFacets } = this;
    let newFacets: SelectedFacets;
    if (selectedFacets) {
      newFacets = {
        ...selectedFacets,
      };
    } else {
      newFacets = defaultSelectedFacets;
    }
    newFacets[key][value] = negative ? 'hidden' : 'selected';
    this.selectedFacets = newFacets;
>>>>>>> 3a161b15
  }

  /**
   * Generate the list template for each bucket in a facet group
   */
  private getFacetTemplate(facetGroup: FacetGroup): TemplateResult {
    return html`
      <facets-template
        .facetGroup=${facetGroup}
        .selectedFacets=${this.selectedFacets}
        .renderOn=${'page'}
        .collectionNameCache=${this.collectionNameCache}
        @selectedFacetsChanged=${(e: CustomEvent) => {
          const event = new CustomEvent<SelectedFacets>('facetsChanged', {
            detail: e.detail,
            bubbles: true,
            composed: true,
          });
          this.dispatchEvent(event);
        }}
      ></facets-template>
    `;
  }

  /**
   * Parse the aggregate key title into the human readable title
   *
   * Example: user_aggs__terms__field:mediatypeSorter__size:6 => Media Type
   *
   * @param key
   * @returns
   */
  private getFacetOptionFromKey(key: string): FacetOption {
    const parts = key.split('__');
    const fieldNamePart = parts[2];
    const fieldName = fieldNamePart.split(':')[1];
    const facetMatch = Object.entries(aggregationToFacetOption).find(([key2]) =>
      fieldName.includes(key2)
    );
    const option = facetMatch?.[1];
    if (!option) throw new Error(`Could not find facet option for key: ${key}`);
    return option;
  }

  static get styles() {
    return css`
      #container.loading {
        opacity: 0.5;
      }

      .collapser {
        display: inline-block;
        cursor: pointer;
        width: 10px;
        height: 10px;
      }

      .collapser svg {
        transition: transform 0.2s ease-in-out;
      }

      .collapser.open svg {
        transform: rotate(90deg);
      }

      .facet-group {
        margin-bottom: 2rem;
      }

      .facet-group h1 {
        margin-bottom: 0.7rem;
      }

      .facet-group.mobile h1 {
        cursor: pointer;
      }

      .facet-group-header {
        display: flex;
        margin-bottom: 0.7rem;
        justify-content: space-between;
        border-bottom: 1px solid rgb(232, 232, 232);
      }

      .facet-group-content {
        transition: max-height 0.2s ease-in-out;
      }

      .facet-group.mobile .facet-group-content {
        max-height: 0;
        overflow: hidden;
      }

      .facet-group.mobile .facet-group-content.open {
        max-height: 2000px;
      }

      h1 {
        font-size: 1.4rem;
        font-weight: 200
        padding-bottom: 3px;
        margin: 0;
      }

      .more-link {
        font-size: 1.2rem;
        text-decoration: none;
        padding: 0;
        background: inherit;
        border: 0;
        color: blue;
        cursor: pointer;
      }
      .sorting-icon {
        height: 15px;
        cursor: pointer;
      }
    `;
  }
}<|MERGE_RESOLUTION|>--- conflicted
+++ resolved
@@ -84,15 +84,13 @@
     year: false,
   };
 
-<<<<<<< HEAD
+  @property({ type: Object, attribute: false })
+
   /**
    * render number of facet items
    */
   private allowedFacetCount = 6;
 
-=======
-  @property({ type: Object, attribute: false })
->>>>>>> 3a161b15
   render() {
     return html`
       <div id="container" class="${this.facetsLoading ? 'loading' : ''}">
@@ -420,7 +418,6 @@
       </more-facets-content>
     `;
 
-<<<<<<< HEAD
     const config = new ModalConfig({
       bodyColor: '#fff',
       headerColor: '#194880',
@@ -433,34 +430,6 @@
       config,
       customModalContent,
     });
-=======
-  private facetClicked(e: Event, bucket: FacetBucket, negative: boolean): void {
-    const target = e.target as HTMLInputElement;
-    const { checked, name, value } = target;
-    if (checked) {
-      this.facetChecked(name as FacetOption, value, negative);
-    } else {
-      this.facetUnchecked(name as FacetOption, value);
-    }
-
-    if (this.onFacetClick) {
-      this.onFacetClick(name as FacetOption, checked, negative);
-    }
-  }
-
-  private facetChecked(key: FacetOption, value: string, negative: boolean) {
-    const { selectedFacets } = this;
-    let newFacets: SelectedFacets;
-    if (selectedFacets) {
-      newFacets = {
-        ...selectedFacets,
-      };
-    } else {
-      newFacets = defaultSelectedFacets;
-    }
-    newFacets[key][value] = negative ? 'hidden' : 'selected';
-    this.selectedFacets = newFacets;
->>>>>>> 3a161b15
   }
 
   /**
