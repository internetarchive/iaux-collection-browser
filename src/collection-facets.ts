--- conflicted
+++ resolved
@@ -374,7 +374,6 @@
       value => aggregationToFacetOption[value] === facetGroup.key
     );
 
-<<<<<<< HEAD
     const headline = html`
       <span
         style="display:block;text-align:left;font-size:1.8rem;padding:0 10px;"
@@ -387,101 +386,6 @@
           alt=""
         />
       </span>
-=======
-    return html`
-      <ul class="facet-list">
-        ${repeat(
-          bucketsMaxSix,
-          bucket => `${facetGroup.key}:${bucket.key}`,
-          bucket => {
-            const showOnlyCheckboxId = `${facetGroup.key}:${bucket.key}-show-only`;
-            const negativeCheckboxId = `${facetGroup.key}:${bucket.key}-negative`;
-
-            // for collections, we need to asynchronously load the collection name
-            // so we use the `async-collection-name` widget and for the rest, we have
-            // a static value to use
-            const bucketTextDisplay =
-              facetGroup.key !== 'collection'
-                ? html`${bucket.displayText ?? bucket.key}`
-                : html`
-                    <a
-                      href="/details/${bucket.key}"
-                      title="Open collection in new tab"
-                      target="_blank"
-                    >
-                      <async-collection-name
-                        .collectionNameCache=${this.collectionNameCache}
-                        .identifier=${bucket.key}
-                        placeholder="-"
-                      ></async-collection-name>
-                    </a>
-                  `;
-
-            const facetHidden = bucket.state === 'hidden';
-            const facetSelected = bucket.state === 'selected';
-
-            const titleText = `${facetGroup.key}: ${
-              bucket.displayText ?? bucket.key
-            }`;
-            const onlyShowText = facetSelected
-              ? `Show all ${facetGroup.key}s`
-              : `Only show ${titleText}`;
-            const hideText = `Hide ${titleText}`;
-            const unhideText = `Unhide ${titleText}`;
-            const showHideText = facetHidden ? unhideText : hideText;
-
-            return html`
-              <li>
-                <div class="facet-row">
-                  <div class="facet-checkbox">
-                    <input
-                      type="checkbox"
-                      .name=${facetGroup.key}
-                      .value=${bucket.key}
-                      @click=${(e: Event) => {
-                        this.facetClicked(e, bucket, false);
-                      }}
-                      .checked=${facetSelected}
-                      class="select-facet-checkbox"
-                      title=${onlyShowText}
-                      id=${showOnlyCheckboxId}
-                    />
-                    <input
-                      type="checkbox"
-                      id=${negativeCheckboxId}
-                      .name=${facetGroup.key}
-                      .value=${bucket.key}
-                      @click=${(e: Event) => {
-                        this.facetClicked(e, bucket, true);
-                      }}
-                      .checked=${facetHidden}
-                      class="hide-facet-checkbox"
-                    />
-                    <label
-                      for=${negativeCheckboxId}
-                      class="hide-facet-icon${facetHidden ? ' active' : ''}"
-                      title=${showHideText}
-                    >
-                      <span class="eye">${eyeIcon}</span>
-                      <span class="eye-closed">${eyeClosedIcon}</span>
-                    </label>
-                  </div>
-
-                  <label
-                    for=${showOnlyCheckboxId}
-                    class="facet-info-display"
-                    title=${onlyShowText}
-                  >
-                    <div class="facet-title">${bucketTextDisplay}</div>
-                    <div class="facet-count">${bucket.count}</div>
-                  </label>
-                </div>
-              </li>
-            `;
-          }
-        )}
-      </ul>
->>>>>>> fe5b4e01
     `;
 
     const customModalContent = html`
