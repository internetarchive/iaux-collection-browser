--- conflicted
+++ resolved
@@ -56,45 +56,6 @@
 
   private queryUpdated() {
     this.collectionBrowser.baseQuery = this.searchQuery;
-<<<<<<< HEAD
-    this.updateUrl();
-  }
-
-  private sortParamUpdated() {
-    if (!this.sortParam) return;
-    this.collectionBrowser.sortParam = this.sortParam;
-    // this.sortFilterBar.sortDirection = this.sortParam.direction;
-    this.updateUrl();
-  }
-
-  private updateUrl() {
-    const url = new URL(window.location.href);
-    if (this.sortParam) {
-      url.searchParams.set('sort', this.sortParam.asString);
-    }
-
-    if (this.searchQuery) {
-      url.searchParams.set('query', this.searchQuery);
-    }
-
-    if (this.currentPage) {
-      if (this.currentPage > 1) {
-        url.searchParams.set('page', this.currentPage.toString());
-      } else {
-        url.searchParams.delete('page');
-      }
-    }
-
-    window.history.pushState(
-      {
-        page: this.currentPage,
-        query: this.searchQuery,
-      },
-      '',
-      url.toString()
-    );
-=======
->>>>>>> 7ad70b31
   }
 
   render() {
