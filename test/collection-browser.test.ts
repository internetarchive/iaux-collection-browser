/* eslint-disable import/no-duplicates */
import { expect, fixture } from '@open-wc/testing';
import { html } from 'lit';
import sinon from 'sinon';
import type { InfiniteScroller } from '@internetarchive/infinite-scroller';
import { SearchType } from '@internetarchive/search-service';
import type { CollectionBrowser } from '../src/collection-browser';
import '../src/collection-browser';
import {
  defaultSelectedFacets,
  FacetBucket,
  SelectedFacets,
  SortField,
} from '../src/models';
import { MockSearchService } from './mocks/mock-search-service';
import { MockCollectionNameCache } from './mocks/mock-collection-name-cache';
import { MockAnalyticsHandler } from './mocks/mock-analytics-handler';
import { analyticsCategories } from '../src/utils/analytics-events';
import type { TileDispatcher } from '../src/tiles/tile-dispatcher';

describe('Collection Browser', () => {
  beforeEach(async () => {
    // Apparently query params set by one test can bleed into other tests.
    // Since collection browser restores its state from certain query params, we need
    // to clear these before each test to ensure they run in isolation from one another.
    const url = new URL(window.location.href);
    const { searchParams } = url;
    searchParams.delete('sin');
    searchParams.delete('sort');
    searchParams.delete('query');
    searchParams.delete('page');
    searchParams.delete('and[]');
    searchParams.delete('not[]');
    window.history.replaceState({}, '', url);
  });

  it('clear existing filter for facets & sort-bar', async () => {
    const el = await fixture<CollectionBrowser>(
      html`<collection-browser></collection-browser>`
    );

    el.selectedSort = 'title' as SortField;
    await el.updateComplete;
    el.clearFilters();

    expect(el.selectedFacets).to.equal(defaultSelectedFacets);
    expect(el.selectedSort).to.equal('relevance');
    expect(el.sortDirection).to.null;
    expect(el.sortParam).to.null;
    expect(el.selectedCreatorFilter).to.null;
    expect(el.selectedTitleFilter).to.null;
  });

  it('filterBy creator with analytics', async () => {
    const mockAnalyticsHandler = new MockAnalyticsHandler();
    const el = await fixture<CollectionBrowser>(
      html`<collection-browser .analyticsHandler=${mockAnalyticsHandler}>
      </collection-browser>`
    );

    el.searchContext = 'betaSearchService';
    el.selectedCreatorFilter = 'A';
    await el.updateComplete;

    expect(mockAnalyticsHandler.callCategory).to.equal('betaSearchService');
    expect(mockAnalyticsHandler.callAction).to.equal('filterByCreator');
    expect(mockAnalyticsHandler.callLabel).to.equal('start-A');

    el.clearFilters();
    await el.updateComplete;

    expect(el.selectedTitleFilter).to.null;
    expect(mockAnalyticsHandler.callCategory).to.equal('betaSearchService');
    expect(mockAnalyticsHandler.callAction).to.equal('filterByCreator');
    expect(mockAnalyticsHandler.callLabel).to.equal('clear-A');
  });

  it('filterBy title with analytics', async () => {
    const mockAnalyticsHandler = new MockAnalyticsHandler();
    const el = await fixture<CollectionBrowser>(
      html`<collection-browser .analyticsHandler=${mockAnalyticsHandler}>
      </collection-browser>`
    );

    el.searchContext = 'beta-search-service';
    el.selectedSort = 'title' as SortField;
    el.selectedTitleFilter = 'A';
    await el.updateComplete;

    expect(mockAnalyticsHandler.callCategory).to.equal('beta-search-service');
    expect(mockAnalyticsHandler.callAction).to.equal('filterByTitle');
    expect(mockAnalyticsHandler.callLabel).to.equal('start-A');

    el.clearFilters();
    await el.updateComplete;

    expect(el.selectedTitleFilter).to.null;
    expect(mockAnalyticsHandler.callCategory).to.equal('beta-search-service');
    expect(mockAnalyticsHandler.callAction).to.equal('filterByTitle');
    expect(mockAnalyticsHandler.callLabel).to.equal('clear-A');
  });

  it('selected facets with analytics - not negative facets', async () => {
    const mockAnalyticsHandler = new MockAnalyticsHandler();
    const mediaTypeBucket = { count: 123, state: 'selected' } as FacetBucket;
    const mockedSelectedFacets: SelectedFacets = {
      subject: {},
      lending: {},
      mediatype: { data: mediaTypeBucket },
      language: {},
      creator: {},
      collection: {},
      year: {},
    };

    const el = await fixture<CollectionBrowser>(
      html`<collection-browser .analyticsHandler=${mockAnalyticsHandler}>
      </collection-browser>`
    );

    el.searchContext = 'search-service';
    el.selectedFacets = mockedSelectedFacets;
    await el.updateComplete;

    el.facetClickHandler('mediatype', true, false);
    expect(mockAnalyticsHandler.callCategory).to.equal('search-service');
    expect(mockAnalyticsHandler.callAction).to.equal('facetSelected');
    expect(mockAnalyticsHandler.callLabel).to.equal('mediatype');

    el.facetClickHandler('mediatype', false, false);
    expect(el.selectedFacets).to.equal(mockedSelectedFacets);
    expect(mockAnalyticsHandler.callCategory).to.equal('search-service');
    expect(mockAnalyticsHandler.callAction).to.equal('facetDeselected');
    expect(mockAnalyticsHandler.callLabel).to.equal('mediatype');
  });

  it('selected facets with analytics - negative facets', async () => {
    const mockAnalyticsHandler = new MockAnalyticsHandler();
    const mediaTypeBucket = { count: 123, state: 'selected' } as FacetBucket;
    const mockedSelectedFacets: SelectedFacets = {
      subject: {},
      lending: {},
      mediatype: { data: mediaTypeBucket },
      language: {},
      creator: {},
      collection: {},
      year: {},
    };

    const el = await fixture<CollectionBrowser>(
      html`<collection-browser .analyticsHandler=${mockAnalyticsHandler}>
      </collection-browser>`
    );

    el.searchContext = 'beta-search-service';
    el.selectedFacets = mockedSelectedFacets;
    await el.updateComplete;

    el.facetClickHandler('mediatype', true, true);
    expect(mockAnalyticsHandler.callCategory).to.equal('beta-search-service');
    expect(mockAnalyticsHandler.callAction).to.equal('facetNegativeSelected');
    expect(mockAnalyticsHandler.callLabel).to.equal('mediatype');

    el.facetClickHandler('mediatype', false, true);
    expect(el.selectedFacets).to.equal(mockedSelectedFacets);
    expect(mockAnalyticsHandler.callCategory).to.equal('beta-search-service');
    expect(mockAnalyticsHandler.callAction).to.equal('facetNegativeDeselected');
    expect(mockAnalyticsHandler.callLabel).to.equal('mediatype');
  });

  it('should render with a sort bar, facets, and infinite scroller', async () => {
    const searchService = new MockSearchService();

    const el = await fixture<CollectionBrowser>(
      html`<collection-browser .searchService=${searchService}>
      </collection-browser>`
    );

    el.baseQuery = 'hello';
    await el.updateComplete;

    const facets = el.shadowRoot?.querySelector('collection-facets');
    const sortBar = el.shadowRoot?.querySelector('sort-filter-bar');
    const infiniteScroller = el.shadowRoot?.querySelector('infinite-scroller');
    expect(facets).to.exist;
    expect(sortBar).to.exist;
    expect(infiniteScroller).to.exist;
  });

  it('queries the search service when given a base query', async () => {
    const searchService = new MockSearchService();

    const el = await fixture<CollectionBrowser>(
      html`<collection-browser .searchService=${searchService}>
      </collection-browser>`
    );

    el.baseQuery = 'collection:foo';
    await el.updateComplete;

    expect(searchService.searchParams?.query).to.equal('collection:foo');
    expect(
      el.shadowRoot?.querySelector('#big-results-label')?.textContent
    ).to.contains('Results');
  });

  it('queries the search service with a metadata search', async () => {
    const searchService = new MockSearchService();

    const el = await fixture<CollectionBrowser>(
      html` <collection-browser
        .searchService=${searchService}
        .searchType=${SearchType.METADATA}
      >
      </collection-browser>`
    );

    el.baseQuery = 'collection:foo';
    await el.updateComplete;

    expect(searchService.searchParams?.query).to.equal('collection:foo');
    expect(searchService.searchType).to.equal(SearchType.METADATA);
    expect(
      el.shadowRoot?.querySelector('#big-results-label')?.textContent
    ).to.contains('Results');
  });

  it('queries the search service with a fulltext search', async () => {
    const searchService = new MockSearchService();

    const el = await fixture<CollectionBrowser>(
      html` <collection-browser
        .searchService=${searchService}
        .searchType=${SearchType.FULLTEXT}
      >
      </collection-browser>`
    );

    el.baseQuery = 'collection:foo';
    await el.updateComplete;

    expect(searchService.searchParams?.query).to.equal('collection:foo');
    expect(searchService.searchType).to.equal(SearchType.FULLTEXT);
    expect(
      el.shadowRoot?.querySelector('#big-results-label')?.textContent
    ).to.contains('Results');
  });

  it('fails gracefully if no search service provided', async () => {
    const el = await fixture<CollectionBrowser>(
      html`<collection-browser></collection-browser>`
    );

    el.baseQuery = 'collection:foo';
    await el.updateComplete;

    // This shouldn't throw an error
    expect(el.fetchPage(2)).to.exist;

    // Should continue showing the empty placeholder
    expect(el.shadowRoot?.querySelector('empty-placeholder')).to.exist;
  });

  it('applies loggedin flag to tile models if needed', async () => {
    const searchService = new MockSearchService();

    const el = await fixture<CollectionBrowser>(
      html`<collection-browser .searchService=${searchService}>
      </collection-browser>`
    );

    el.baseQuery = 'loggedin';
    await el.updateComplete;

    const cellTemplate = el.cellForIndex(0);
    expect(cellTemplate).to.exist;

    const cell = await fixture<TileDispatcher>(cellTemplate!);
    expect(cell).to.exist;

    expect(cell.model?.loginRequired).to.be.true;
  });

  it('applies no-preview flag to tile models if needed', async () => {
    const searchService = new MockSearchService();

    const el = await fixture<CollectionBrowser>(
      html`<collection-browser .searchService=${searchService}>
      </collection-browser>`
    );

    el.baseQuery = 'no-preview';
    await el.updateComplete;

    const cellTemplate = el.cellForIndex(0);
    expect(cellTemplate).to.exist;

    const cell = await fixture<TileDispatcher>(cellTemplate!);
    expect(cell).to.exist;

    expect(cell.model?.contentWarning).to.be.true;
  });

  it('both loggedin and no-preview flags can be set simultaneously', async () => {
    const searchService = new MockSearchService();

    const el = await fixture<CollectionBrowser>(
      html`<collection-browser .searchService=${searchService}>
      </collection-browser>`
    );

    el.baseQuery = 'loggedin-no-preview';
    await el.updateComplete;

    const cellTemplate = el.cellForIndex(0);
    expect(cellTemplate).to.exist;

    const cell = await fixture<TileDispatcher>(cellTemplate!);
    expect(cell).to.exist;

    expect(cell.model?.loginRequired).to.be.true;
    expect(cell.model?.contentWarning).to.be.true;
  });

  it('can search on demand if only search type has changed', async () => {
    const searchService = new MockSearchService();

    const el = await fixture<CollectionBrowser>(
      html`<collection-browser
        .searchService=${searchService}
        .searchType=${SearchType.METADATA}
      ></collection-browser>`
    );

    el.baseQuery = 'collection:foo';
    await el.updateComplete;

    el.searchType = SearchType.FULLTEXT;
    await el.updateComplete;

    // Haven't performed the search yet
    expect(searchService.searchType).to.equal(SearchType.METADATA);

    el.requestSearch();
    expect(searchService.searchType).to.equal(SearchType.FULLTEXT);
  });

  it('queries for collection names after a fetch', async () => {
    const searchService = new MockSearchService();
    const collectionNameCache = new MockCollectionNameCache();

    const el = await fixture<CollectionBrowser>(
      html`<collection-browser
        .searchService=${searchService}
        .collectionNameCache=${collectionNameCache}
      >
      </collection-browser>`
    );

    el.baseQuery = 'collection:foo';
    await el.updateComplete;

    expect(collectionNameCache.preloadIdentifiersRequested).to.deep.equal([
      'foo',
      'bar',
      'baz',
      'boop',
    ]);
  });

  it('keeps search results from fetch if no change to query or sort param', async () => {
    const resultsSpy = sinon.spy();
    const searchService = new MockSearchService({
      asyncResponse: true,
      resultsSpy,
    });

    const el = await fixture<CollectionBrowser>(
      html`<collection-browser .searchService=${searchService}>
      </collection-browser>`
    );

    el.baseQuery = 'with-sort';
    el.sortParam = { field: 'foo', direction: 'asc' };
    await el.updateComplete;

    await el.fetchPage(2);

    // If there is no change to the query or sort param during the fetch, the results
    // should be read.
    expect(resultsSpy.callCount).to.be.greaterThanOrEqual(1);
  });

  it('discards obsolete search results if sort params changed before arrival', async () => {
    const resultsSpy = sinon.spy();
    const searchService = new MockSearchService({
      asyncResponse: true,
      resultsSpy,
    });

    const el = await fixture<CollectionBrowser>(
      html`<collection-browser .searchService=${searchService}>
      </collection-browser>`
    );

    el.baseQuery = 'with-sort';
    el.sortParam = { field: 'foo', direction: 'asc' };
    await el.updateComplete;

    const fetchPromise = el.fetchPage(2);
    el.sortParam = { field: 'foo', direction: 'desc' };
    await fetchPromise;

    // If the different sort param causes the results to be discarded,
    // the results array should never be read.
    expect(resultsSpy.callCount).to.equal(0);
  });

  it('discards obsolete search results if sort param added before arrival', async () => {
    const resultsSpy = sinon.spy();
    const searchService = new MockSearchService({
      asyncResponse: true,
      resultsSpy,
    });

    const el = await fixture<CollectionBrowser>(
      html`<collection-browser .searchService=${searchService}>
      </collection-browser>`
    );

    el.baseQuery = 'single-result';
    await el.updateComplete;

    const fetchPromise = el.fetchPage(2);
    el.sortParam = { field: 'foo', direction: 'asc' };
    await fetchPromise;

    // If the different sort param causes the results to be discarded,
    // the results array should never be read.
    expect(resultsSpy.callCount).to.equal(0);
  });

  it('discards obsolete search results if sort param cleared before arrival', async () => {
    const resultsSpy = sinon.spy();
    const searchService = new MockSearchService({
      asyncResponse: true,
      resultsSpy,
    });

    const el = await fixture<CollectionBrowser>(
      html`<collection-browser .searchService=${searchService}>
      </collection-browser>`
    );

    el.baseQuery = 'with-sort';
    await el.updateComplete;

    const fetchPromise = el.fetchPage(2);
    el.sortParam = null;
    await fetchPromise;

    // If the different sort param causes the results to be discarded,
    // the results array should never be read.
    expect(resultsSpy.callCount).to.equal(0);
  });

  it('sets sort properties when user changes sort', async () => {
    const searchService = new MockSearchService();
<<<<<<< HEAD
    const el = await fixture<CollectionBrowser>(
      html`<collection-browser
        .searchService=${searchService}
      ></collection-browser>`
=======

    const el = await fixture<CollectionBrowser>(
      html`<collection-browser .searchService=${searchService}>
      </collection-browser>`
>>>>>>> defa8252
    );

    expect(el.selectedSort).to.equal(SortField.relevance);

    el.baseQuery = 'foo';
    await el.updateComplete;

    const sortBar = el.shadowRoot?.querySelector('sort-filter-bar');
    const sortSelector = sortBar?.shadowRoot?.querySelector(
      '#desktop-sort-selector'
    );
    expect(sortSelector).to.exist;

    // Click the title sorter
    [...(sortSelector?.children as HTMLCollection & Iterable<any>)] // tsc doesn't know children is iterable
      .find(child => child.textContent?.trim() === 'Title')
      ?.querySelector('a[href]')
      ?.click();

    await el.updateComplete;

    expect(el.selectedSort).to.equal(SortField.title);
  });

  it('scrolls to page', async () => {
    const searchService = new MockSearchService();
<<<<<<< HEAD
    const el = await fixture<CollectionBrowser>(
      html`<collection-browser
        .searchService=${searchService}
      ></collection-browser>`
=======

    const el = await fixture<CollectionBrowser>(
      html`<collection-browser .searchService=${searchService}>
      </collection-browser>`
>>>>>>> defa8252
    );

    // Infinite scroller won't exist unless there's a base query
    el.baseQuery = 'collection:foo';
    await el.updateComplete;

    const infiniteScroller = el.shadowRoot?.querySelector(
      'infinite-scroller'
    ) as InfiniteScroller;
    expect(infiniteScroller).to.exist;

    const oldScrollToCell = infiniteScroller.scrollToCell;
    const spy = sinon.spy();
    infiniteScroller.scrollToCell = spy;

    el.goToPage(1);

    // Give it a second to scroll
    await new Promise(res => {
      setTimeout(res, 1000);
    });

    expect(spy.callCount).to.equal(1);

    infiniteScroller.scrollToCell = oldScrollToCell;
  });

  it('refreshes when certain properties change - with some analytics event sampling', async () => {
    const mockAnalyticsHandler = new MockAnalyticsHandler();
    const searchService = new MockSearchService();
    const collectionNameCache = new MockCollectionNameCache();
    const el = await fixture<CollectionBrowser>(
      html`<collection-browser
        .analyticsHandler=${mockAnalyticsHandler}
        .searchService=${searchService}
        .collectionNameCache=${collectionNameCache}
      ></collection-browser>`
    );
    const infiniteScrollerRefreshSpy = sinon.spy();

    // Infinite scroller won't exist unless there's a base query
    el.baseQuery = 'collection:foo';
    await el.updateComplete;

    const infiniteScroller = el.shadowRoot?.querySelector('infinite-scroller');
    (infiniteScroller as InfiniteScroller).reload = infiniteScrollerRefreshSpy;
    expect(infiniteScrollerRefreshSpy.called).to.be.false;
    expect(infiniteScrollerRefreshSpy.callCount).to.equal(0);

    // testing: `loggedIn`
    el.loggedIn = true;
    await el.updateComplete;
    expect(infiniteScrollerRefreshSpy.called).to.be.true;
    expect(infiniteScrollerRefreshSpy.callCount).to.equal(1);

    el.loggedIn = false;
    await el.updateComplete;
    expect(infiniteScrollerRefreshSpy.callCount).to.equal(2);

    // testing: `displayMode`
    el.displayMode = 'list-compact';
    el.searchContext = 'beta-search';
    await el.updateComplete;
    expect(infiniteScrollerRefreshSpy.callCount).to.equal(3);

    expect(mockAnalyticsHandler.callCategory).to.equal('beta-search');
    expect(mockAnalyticsHandler.callAction).to.equal('displayMode');
    expect(mockAnalyticsHandler.callLabel).to.equal('list-compact');

    el.displayMode = 'list-detail';
    await el.updateComplete;
    expect(infiniteScrollerRefreshSpy.callCount).to.equal(4);

    expect(mockAnalyticsHandler.callCategory).to.equal('beta-search');
    expect(mockAnalyticsHandler.callAction).to.equal('displayMode');
    expect(mockAnalyticsHandler.callLabel).to.equal('list-detail');

    // testing: `baseNavigationUrl`
    el.baseNavigationUrl = 'https://funtestsite.com';
    await el.updateComplete;
    expect(infiniteScrollerRefreshSpy.callCount).to.equal(5);

    // testing: `baseImageUrl`
    el.baseImageUrl = 'https://funtestsiteforimages.com';
    await el.updateComplete;
    expect(infiniteScrollerRefreshSpy.callCount).to.equal(6);
  });

  it('query the search service for single result', async () => {
    const searchService = new MockSearchService();

    const el = await fixture<CollectionBrowser>(
      html`<collection-browser .searchService=${searchService}>
      </collection-browser>`
    );

    el.baseQuery = 'single-result';
    await el.updateComplete;

    expect(
      el.shadowRoot?.querySelector('#big-results-label')?.textContent
    ).to.contains('Result');
  });

  it('`searchContext` prop helps describe where component is being used', async () => {
    const el = await fixture<CollectionBrowser>(
      html`<collection-browser></collection-browser>`
    );

    expect(el.searchContext).to.equal(analyticsCategories.default);

    el.searchContext = 'unicorn-search';
    await el.updateComplete;

    expect(el.searchContext).to.equal('unicorn-search');

    // property is reflected as attribute
    expect(el.getAttribute('searchcontext')).to.equal('unicorn-search');
  });
});<|MERGE_RESOLUTION|>--- conflicted
+++ resolved
@@ -466,17 +466,9 @@
 
   it('sets sort properties when user changes sort', async () => {
     const searchService = new MockSearchService();
-<<<<<<< HEAD
-    const el = await fixture<CollectionBrowser>(
-      html`<collection-browser
-        .searchService=${searchService}
-      ></collection-browser>`
-=======
-
-    const el = await fixture<CollectionBrowser>(
-      html`<collection-browser .searchService=${searchService}>
-      </collection-browser>`
->>>>>>> defa8252
+    const el = await fixture<CollectionBrowser>(
+      html`<collection-browser .searchService=${searchService}>
+      </collection-browser>`
     );
 
     expect(el.selectedSort).to.equal(SortField.relevance);
@@ -503,17 +495,9 @@
 
   it('scrolls to page', async () => {
     const searchService = new MockSearchService();
-<<<<<<< HEAD
-    const el = await fixture<CollectionBrowser>(
-      html`<collection-browser
-        .searchService=${searchService}
-      ></collection-browser>`
-=======
-
-    const el = await fixture<CollectionBrowser>(
-      html`<collection-browser .searchService=${searchService}>
-      </collection-browser>`
->>>>>>> defa8252
+    const el = await fixture<CollectionBrowser>(
+      html`<collection-browser .searchService=${searchService}>
+      </collection-browser>`
     );
 
     // Infinite scroller won't exist unless there's a base query
