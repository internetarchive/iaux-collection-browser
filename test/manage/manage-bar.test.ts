import { expect, fixture } from '@open-wc/testing';
import { html } from 'lit';
import Sinon from 'sinon';
import '../../src/manage/manage-bar';
import {
  ModalManager,
  ModalManagerInterface,
} from '@internetarchive/modal-manager';
import '@internetarchive/modal-manager';
import { msg } from '@lit/localize';
import type { ManageBar } from '../../src/manage/manage-bar';

describe('Manage bar', () => {
  it('renders basic component', async () => {
    const el = await fixture<ManageBar>(html`<manage-bar></manage-bar>`);

    expect(el.shadowRoot?.querySelector('.manage-label')).to.exist;
    expect(el.shadowRoot?.querySelector('.manage-buttons')).to.exist;
    expect(el.shadowRoot?.querySelector('.ia-button.dark')).to.exist;
    expect(el.shadowRoot?.querySelector('.ia-button.danger')).to.exist;
  });

  it('can set the label', async () => {
    const el = await fixture<ManageBar>(
      html`<manage-bar label="foo bar"></manage-bar>`,
    );
    expect(el.shadowRoot?.querySelector('.manage-label')?.textContent).to.equal(
      'foo bar',
    );
  });

  it('does not include Select All/Unselect All buttons by default', async () => {
    const el = await fixture<ManageBar>(html`<manage-bar></manage-bar>`);
    expect(el.shadowRoot?.querySelector('.select-all-btn')).not.to.exist;
    expect(el.shadowRoot?.querySelector('.unselect-all-btn')).not.to.exist;
  });

  it('does not render item manager button except /search/ page', async () => {
    const el = await fixture<ManageBar>(html`<manage-bar></manage-bar>`);
    expect(el.shadowRoot?.querySelector('.ia-button.warning')).not.to.exist;
  });

  it('render item manager button for /search/ page', async () => {
    const el = await fixture<ManageBar>(
<<<<<<< HEAD
      html`<manage-bar .pageContext=${'search'}></manage-bar>`,
=======
      html`<manage-bar showItemManageButton></manage-bar>`
>>>>>>> 80dc5a30
    );
    expect(el.shadowRoot?.querySelector('.ia-button.warning')).to.exist;
  });

  it('includes Select All button when requested', async () => {
    const el = await fixture<ManageBar>(
      html`<manage-bar showSelectAll></manage-bar>`,
    );
    expect(el.shadowRoot?.querySelector('.select-all-btn')).to.exist;
  });

  it('includes Unselect All button when requested', async () => {
    const el = await fixture<ManageBar>(
      html`<manage-bar showUnselectAll></manage-bar>`,
    );
    expect(el.shadowRoot?.querySelector('.unselect-all-btn')).to.exist;
  });

  it('default and toggle state of remove button', async () => {
    const el = await fixture<ManageBar>(html`<manage-bar></manage-bar>`);

    expect(el.shadowRoot?.querySelector('.ia-button.danger:disabled')).to.exist;

    el.removeAllowed = true;
    await el.updateComplete;

    expect(el.shadowRoot?.querySelector('.ia-button.danger:disabled')).to.not
      .exist;
  });

  it('emits event when Cancel button clicked', async () => {
    const spy = Sinon.spy();
    const el = await fixture<ManageBar>(
      html`<manage-bar @cancel=${spy}></manage-bar>`,
    );

    const cancelBtn = el.shadowRoot?.querySelector(
      '.ia-button.dark',
    ) as HTMLButtonElement;
    expect(cancelBtn).to.exist;

    cancelBtn.click();
    expect(spy.callCount).to.equal(1);
  });

<<<<<<< HEAD
  it('emits event when Remove Items button clicked', async () => {
    const spy = Sinon.spy();
    const el = await fixture<ManageBar>(
      html`<manage-bar @removeItems=${spy} removeAllowed></manage-bar>`,
    );

    const removeItemsBtn = el.shadowRoot?.querySelector(
      '.ia-button.danger',
    ) as HTMLButtonElement;
    expect(removeItemsBtn).to.exist;

    removeItemsBtn.click();
    expect(spy.callCount).to.equal(1);
  });

=======
>>>>>>> 80dc5a30
  it('emits event when Select All button clicked', async () => {
    const spy = Sinon.spy();
    const el = await fixture<ManageBar>(
      html`<manage-bar showSelectAll @selectAll=${spy}></manage-bar>`,
    );

    const selectAllBtn = el.shadowRoot?.querySelector(
      '.select-all-btn',
    ) as HTMLButtonElement;
    expect(selectAllBtn).to.exist;

    selectAllBtn.click();
    expect(spy.callCount).to.equal(1);
  });

  it('emits event when Unselect All button clicked', async () => {
    const spy = Sinon.spy();
    const el = await fixture<ManageBar>(
      html`<manage-bar showUnselectAll @unselectAll=${spy}></manage-bar>`,
    );

    const unselectAllBtn = el.shadowRoot?.querySelector(
      '.unselect-all-btn',
    ) as HTMLButtonElement;
    expect(unselectAllBtn).to.exist;

    unselectAllBtn.click();
    expect(spy.callCount).to.equal(1);
  });

  it('opens the remove items modal when showRemoveItemsModal is clicked', async () => {
    const el = await fixture<ManageBar>(html`
      <manage-bar
        .modalManager=${new ModalManager()}
        .selectedItems=${[{ identifier: '1', title: 'Item 1' }]}
        removeAllowed
      ></manage-bar>
    `);
    await el.updateComplete;

    const removeButton = el.shadowRoot?.querySelector(
      '.ia-button.danger'
    ) as HTMLButtonElement;
    expect(removeButton).to.exist;

    const showModalSpy = Sinon.spy(
      el.modalManager as ModalManagerInterface,
      'showModal'
    );

    await el.updateComplete;
    removeButton?.click();

    console.log(showModalSpy.args[0][0].config.title?.values[0]);

    expect(showModalSpy.callCount).to.equal(1);
    expect(el.modalManager?.classList.contains('remove-items')).to.be;
    expect(showModalSpy.args[0][0].config.title?.values[0]).to.equal(
      msg('Are you sure you want to remove these items?')
    );
    expect(showModalSpy.args[0][0].customModalContent).to.exist;
  });
});<|MERGE_RESOLUTION|>--- conflicted
+++ resolved
@@ -42,11 +42,7 @@
 
   it('render item manager button for /search/ page', async () => {
     const el = await fixture<ManageBar>(
-<<<<<<< HEAD
-      html`<manage-bar .pageContext=${'search'}></manage-bar>`,
-=======
-      html`<manage-bar showItemManageButton></manage-bar>`
->>>>>>> 80dc5a30
+      html`<manage-bar showItemManageButton></manage-bar>`,
     );
     expect(el.shadowRoot?.querySelector('.ia-button.warning')).to.exist;
   });
@@ -92,24 +88,6 @@
     expect(spy.callCount).to.equal(1);
   });
 
-<<<<<<< HEAD
-  it('emits event when Remove Items button clicked', async () => {
-    const spy = Sinon.spy();
-    const el = await fixture<ManageBar>(
-      html`<manage-bar @removeItems=${spy} removeAllowed></manage-bar>`,
-    );
-
-    const removeItemsBtn = el.shadowRoot?.querySelector(
-      '.ia-button.danger',
-    ) as HTMLButtonElement;
-    expect(removeItemsBtn).to.exist;
-
-    removeItemsBtn.click();
-    expect(spy.callCount).to.equal(1);
-  });
-
-=======
->>>>>>> 80dc5a30
   it('emits event when Select All button clicked', async () => {
     const spy = Sinon.spy();
     const el = await fixture<ManageBar>(
@@ -151,13 +129,13 @@
     await el.updateComplete;
 
     const removeButton = el.shadowRoot?.querySelector(
-      '.ia-button.danger'
+      '.ia-button.danger',
     ) as HTMLButtonElement;
     expect(removeButton).to.exist;
 
     const showModalSpy = Sinon.spy(
       el.modalManager as ModalManagerInterface,
-      'showModal'
+      'showModal',
     );
 
     await el.updateComplete;
@@ -168,7 +146,7 @@
     expect(showModalSpy.callCount).to.equal(1);
     expect(el.modalManager?.classList.contains('remove-items')).to.be;
     expect(showModalSpy.args[0][0].config.title?.values[0]).to.equal(
-      msg('Are you sure you want to remove these items?')
+      msg('Are you sure you want to remove these items?'),
     );
     expect(showModalSpy.args[0][0].customModalContent).to.exist;
   });
