--- conflicted
+++ resolved
@@ -21,21 +21,13 @@
     "@internetarchive/feature-feedback": "^0.1.2",
     "@internetarchive/field-parsers": "0.1.1-alpha.1",
     "@internetarchive/histogram-date-range": "^0.1.6",
-<<<<<<< HEAD
-    "@internetarchive/infinite-scroller": "0.0.1-alpha.17",
+    "@internetarchive/infinite-scroller": "0.0.1-alpha.18",
     "@internetarchive/search-service": "0.3.0-alpha.4",
     "@internetarchive/shared-resize-observer": "^0.2.0",
     "@lit/localize": "^0.11.2",
     "dompurify": "^2.3.6",
-    "lit": "^2.0.2"
-=======
-    "@internetarchive/infinite-scroller": "0.0.1-alpha.18",
-    "@internetarchive/search-service": "0.3.0-alpha.4",
-    "@internetarchive/shared-resize-observer": "^0.2.0",
-    "@lit/localize": "^0.11.2",
     "lit": "^2.0.2",
     "typescript-cookie": "^1.0.3"
->>>>>>> 7ad70b31
   },
   "devDependencies": {
     "@open-wc/eslint-config": "^7.0.0",
