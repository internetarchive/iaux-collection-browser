{
  "name": "@internetarchive/collection-browser",
  "description": "The Internet Archive Collection Browser.",
  "license": "AGPL-3.0-only",
  "author": "Internet Archive",
<<<<<<< HEAD
  "version": "2.7.12-wedev-7371.0",
=======
  "version": "2.7.12",
>>>>>>> 4558cd6c
  "main": "dist/index.js",
  "module": "dist/index.js",
  "scripts": {
    "start": "yarn run prepare && tsc && concurrently -k -r \"tsc --watch --preserveWatchOutput\" \"wds\"",
    "prepare:ghpages": "rimraf ghpages && yarn run prepare && vite build",
    "prepare": "rimraf dist && tsc && husky install",
    "lint": "eslint . && prettier \"**/*.ts\" --check",
    "format": "eslint . --fix && prettier \"**/*.ts\" --write",
    "circular": "madge --circular --extensions ts .",
    "test": "tsc && yarn run lint && yarn run circular && wtr --coverage",
    "test:fast": "tsc && wtr --coverage",
    "test:watch": "tsc && concurrently -k -r \"tsc --watch --preserveWatchOutput\" \"wtr --watch\"",
    "deploy": "yarn run deploy:run -e $(git branch --show-current)",
    "deploy:run": "yarn run prepare:ghpages && touch ghpages/.nojekyll && yarn run deploy:gh",
    "deploy:gh": "gh-pages -t -d ghpages -m \"Build for $(git log --pretty=format:\"%h %an %ai %s\" -n1) [skip ci]\"",
    "typecheck": "yarn tsc --noEmit"
  },
  "types": "dist/index.d.ts",
  "dependencies": {
    "@internetarchive/analytics-manager": "^0.1.4",
    "@internetarchive/feature-feedback": "^0.1.4",
    "@internetarchive/field-parsers": "^0.1.4",
<<<<<<< HEAD
    "@internetarchive/histogram-date-range": "^1.2.1",
    "@internetarchive/ia-activity-indicator": "^0.0.6",
    "@internetarchive/ia-dropdown": "^1.3.10",
    "@internetarchive/iaux-item-metadata": "^1.0.4",
=======
    "@internetarchive/histogram-date-range": "1.2.0",
    "@internetarchive/ia-activity-indicator": "^0.0.4",
    "@internetarchive/ia-dropdown": "1.3.8",
>>>>>>> 4558cd6c
    "@internetarchive/infinite-scroller": "1.0.1",
    "@internetarchive/modal-manager": "^2.0.1",
    "@internetarchive/search-service": "^2.0.0",
    "@internetarchive/shared-resize-observer": "^0.2.0",
    "@lit/localize": "^0.12.2",
    "dompurify": "^3.2.3",
    "lit": "^2.8.0",
    "typescript-cookie": "^1.0.6"
  },
  "devDependencies": {
    "@internetarchive/result-type": "^0.0.1",
    "@open-wc/eslint-config": "^12.0.3",
    "@open-wc/testing": "^4.0.0",
    "@types/dompurify": "^3.2.0",
    "@types/mocha": "^10.0.10",
    "@typescript-eslint/eslint-plugin": "^8.20.0",
    "@typescript-eslint/parser": "^8.20.0",
    "@web/dev-server": "^0.4.6",
    "@web/test-runner": "^0.19.0",
    "concurrently": "^9.1.2",
    "eslint": "^9.18.0",
    "eslint-config-prettier": "^10.0.1",
    "eslint-plugin-html": "^8.1.2",
    "eslint-plugin-import": "^2.31.0",
    "eslint-plugin-lit": "^1.15.0",
    "eslint-plugin-lit-a11y": "^4.1.4",
    "eslint-plugin-no-only-tests": "^3.3.0",
    "eslint-plugin-wc": "^2.2.0",
    "gh-pages": "^6.3.0",
    "husky": "^9.1.7",
    "madge": "^8.0.0",
    "prettier": "^3.4.2",
    "rimraf": "^6.0.1",
    "sinon": "^19.0.2",
    "tslib": "^2.8.1",
    "typescript": "^5.7.3",
    "vite": "^6.0.7"
  },
  "publishConfig": {
    "access": "public"
  },
  "eslintConfig": {
    "parser": "@typescript-eslint/parser",
    "extends": [
      "@open-wc",
      "prettier"
    ],
    "plugins": [
      "@typescript-eslint"
    ],
    "rules": {
      "no-unused-vars": "off",
      "@typescript-eslint/no-unused-vars": [
        "error"
      ],
      "no-shadow": "off",
      "@typescript-eslint/no-shadow": [
        "error"
      ],
      "class-methods-use-this": "off",
      "import/no-unresolved": "off",
      "import/extensions": [
        "off",
        "ignorePackages",
        {
          "js": "never",
          "ts": "never"
        }
      ],
      "no-unsafe-optional-chaining": "warn",
      "default-param-last": "warn"
    }
  },
  "prettier": {
    "singleQuote": true,
    "arrowParens": "avoid"
  },
  "lint-staged": {
    "*.ts": [
      "eslint --fix",
      "prettier --write",
      "git add"
    ]
  }
}<|MERGE_RESOLUTION|>--- conflicted
+++ resolved
@@ -3,11 +3,7 @@
   "description": "The Internet Archive Collection Browser.",
   "license": "AGPL-3.0-only",
   "author": "Internet Archive",
-<<<<<<< HEAD
-  "version": "2.7.12-wedev-7371.0",
-=======
   "version": "2.7.12",
->>>>>>> 4558cd6c
   "main": "dist/index.js",
   "module": "dist/index.js",
   "scripts": {
@@ -30,16 +26,10 @@
     "@internetarchive/analytics-manager": "^0.1.4",
     "@internetarchive/feature-feedback": "^0.1.4",
     "@internetarchive/field-parsers": "^0.1.4",
-<<<<<<< HEAD
-    "@internetarchive/histogram-date-range": "^1.2.1",
+    "@internetarchive/histogram-date-range": "1.2.1",
     "@internetarchive/ia-activity-indicator": "^0.0.6",
-    "@internetarchive/ia-dropdown": "^1.3.10",
+    "@internetarchive/ia-dropdown": "1.3.10",
     "@internetarchive/iaux-item-metadata": "^1.0.4",
-=======
-    "@internetarchive/histogram-date-range": "1.2.0",
-    "@internetarchive/ia-activity-indicator": "^0.0.4",
-    "@internetarchive/ia-dropdown": "1.3.8",
->>>>>>> 4558cd6c
     "@internetarchive/infinite-scroller": "1.0.1",
     "@internetarchive/modal-manager": "^2.0.1",
     "@internetarchive/search-service": "^2.0.0",
