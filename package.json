{
  "name": "@internetarchive/collection-browser",
  "description": "The Internet Archive Collection Browser.",
  "license": "AGPL-3.0-only",
  "author": "Internet Archive",
<<<<<<< HEAD
  "version": "0.2.14-alpha1",
=======
  "version": "0.2.16",
>>>>>>> ec130aba
  "main": "dist/index.js",
  "module": "dist/index.js",
  "scripts": {
    "start": "yarn run prepare && tsc && concurrently -k -r \"tsc --watch --preserveWatchOutput\" \"wds\"",
    "prepare:ghpages": "rimraf ghpages && yarn run prepare && vite build",
    "prepare": "rimraf dist && tsc && husky install",
    "lint": "eslint --ext .ts,.html . --ignore-path .gitignore && prettier \"**/*.ts\" --check --ignore-path .gitignore",
    "format": "eslint --ext .ts,.html . --fix --ignore-path .gitignore && prettier \"**/*.ts\" --write --ignore-path .gitignore",
    "circular": "madge --circular --extensions ts .",
    "test": "tsc && yarn run lint && yarn run circular && wtr --coverage",
    "test:watch": "tsc && concurrently -k -r \"tsc --watch --preserveWatchOutput\" \"wtr --watch\"",
    "deploy": "yarn run deploy:run -e $(git branch --show-current)",
    "deploy:run": "yarn run prepare:ghpages && touch ghpages/.nojekyll && yarn run deploy:gh",
    "deploy:gh": "gh-pages -t -d ghpages -m \"Build for $(git log --pretty=format:\"%h %an %ai %s\" -n1) [skip ci]\"",
    "typecheck": "yarn tsc --noEmit"
  },
  "types": "dist/index.d.ts",
  "dependencies": {
    "@internetarchive/collection-name-cache": "^0.1.4",
    "@internetarchive/feature-feedback": "^0.1.4",
    "@internetarchive/field-parsers": "^0.1.3",
    "@internetarchive/histogram-date-range": "^0.1.7",
    "@internetarchive/ia-activity-indicator": "^0.0.3",
    "@internetarchive/infinite-scroller": "^0.1.3",
    "@internetarchive/local-cache": "^0.2.1",
    "@internetarchive/modal-manager": "^0.2.6",
    "@internetarchive/search-service": "^0.3.4",
    "@internetarchive/shared-resize-observer": "^0.2.0",
    "@lit/localize": "^0.11.2",
    "dompurify": "^2.3.6",
    "lit": "^2.2.2",
    "typescript-cookie": "^1.0.3"
  },
  "devDependencies": {
    "@internetarchive/result-type": "^0.0.1",
    "@open-wc/eslint-config": "^7.0.0",
    "@open-wc/testing": "^3.0.3",
    "@types/dompurify": "^2.3.3",
    "@typescript-eslint/eslint-plugin": "^5.3.1",
    "@typescript-eslint/parser": "^5.3.1",
    "@web/dev-server": "^0.1.28",
    "@web/test-runner": "^0.13.22",
    "concurrently": "^6.3.0",
    "eslint": "^8.2.0",
    "eslint-config-prettier": "^8.3.0",
    "eslint-plugin-import": "^2.25.3",
    "eslint-plugin-lit-a11y": "^2.2.0",
    "eslint-plugin-wc": "^1.3.2",
    "gh-pages": "^4.0.0",
    "husky": "^7.0.0",
    "madge": "^5.0.1",
    "prettier": "^2.4.1",
    "rimraf": "^3.0.2",
    "sinon": "^12.0.1",
    "tslib": "^2.3.1",
    "typescript": "^4.4.4",
    "vite": "^2.9.9"
  },
  "publishConfig": {
    "access": "public"
  },
  "eslintConfig": {
    "parser": "@typescript-eslint/parser",
    "extends": [
      "@open-wc",
      "prettier"
    ],
    "plugins": [
      "@typescript-eslint"
    ],
    "rules": {
      "no-unused-vars": "off",
      "@typescript-eslint/no-unused-vars": [
        "error"
      ],
      "no-shadow": "off",
      "@typescript-eslint/no-shadow": [
        "error"
      ],
      "class-methods-use-this": "off",
      "import/no-unresolved": "off",
      "import/extensions": [
        "off",
        "ignorePackages",
        {
          "js": "never",
          "ts": "never"
        }
      ]
    }
  },
  "prettier": {
    "singleQuote": true,
    "arrowParens": "avoid"
  },
  "lint-staged": {
    "*.ts": [
      "eslint --fix",
      "prettier --write",
      "git add"
    ]
  }
}<|MERGE_RESOLUTION|>--- conflicted
+++ resolved
@@ -3,11 +3,7 @@
   "description": "The Internet Archive Collection Browser.",
   "license": "AGPL-3.0-only",
   "author": "Internet Archive",
-<<<<<<< HEAD
-  "version": "0.2.14-alpha1",
-=======
   "version": "0.2.16",
->>>>>>> ec130aba
   "main": "dist/index.js",
   "module": "dist/index.js",
   "scripts": {
