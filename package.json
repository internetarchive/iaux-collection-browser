--- conflicted
+++ resolved
@@ -3,11 +3,7 @@
   "description": "The Internet Archive Collection Browser.",
   "license": "AGPL-3.0-only",
   "author": "Internet Archive",
-<<<<<<< HEAD
-  "version": "0.3.0-alpha.4",
-=======
   "version": "0.2.23",
->>>>>>> 6f844031
   "main": "dist/index.js",
   "module": "dist/index.js",
   "scripts": {
