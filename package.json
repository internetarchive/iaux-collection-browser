{
  "name": "@internetarchive/collection-browser",
  "description": "The Internet Archive Collection Browser.",
  "license": "AGPL-3.0-only",
  "author": "Internet Archive",
  "version": "0.3.4",
  "main": "dist/index.js",
  "module": "dist/index.js",
  "scripts": {
    "start": "yarn run prepare && tsc && concurrently -k -r \"tsc --watch --preserveWatchOutput\" \"wds\"",
    "prepare:ghpages": "rimraf ghpages && yarn run prepare && vite build",
    "prepare": "rimraf dist && tsc && husky install",
    "lint": "eslint --ext .ts,.html . --ignore-path .gitignore && prettier \"**/*.ts\" --check --ignore-path .gitignore",
    "format": "eslint --ext .ts,.html . --fix --ignore-path .gitignore && prettier \"**/*.ts\" --write --ignore-path .gitignore",
    "circular": "madge --circular --extensions ts .",
    "test": "tsc && yarn run lint && yarn run circular && wtr --coverage",
    "test:watch": "tsc && concurrently -k -r \"tsc --watch --preserveWatchOutput\" \"wtr --watch\"",
    "deploy": "yarn run deploy:run -e $(git branch --show-current)",
    "deploy:run": "yarn run prepare:ghpages && touch ghpages/.nojekyll && yarn run deploy:gh",
    "deploy:gh": "gh-pages -t -d ghpages -m \"Build for $(git log --pretty=format:\"%h %an %ai %s\" -n1) [skip ci]\"",
    "typecheck": "yarn tsc --noEmit"
  },
  "types": "dist/index.d.ts",
  "dependencies": {
    "@internetarchive/analytics-manager": "^0.1.2",
<<<<<<< HEAD
    "@internetarchive/collection-name-cache": "^0.2.1-alpha.2",
=======
    "@internetarchive/collection-name-cache": "^0.2.1-alpha.3",
>>>>>>> defa8252
    "@internetarchive/feature-feedback": "^0.1.4",
    "@internetarchive/field-parsers": "^0.1.3",
    "@internetarchive/histogram-date-range": "^0.1.7",
    "@internetarchive/ia-activity-indicator": "^0.0.3",
    "@internetarchive/infinite-scroller": "^0.1.3",
    "@internetarchive/local-cache": "^0.2.1",
    "@internetarchive/modal-manager": "^0.2.7",
<<<<<<< HEAD
    "@internetarchive/search-service": "^0.4.1-alpha.2",
=======
    "@internetarchive/search-service": "^0.4.1",
>>>>>>> defa8252
    "@internetarchive/shared-resize-observer": "^0.2.0",
    "@lit/localize": "^0.11.2",
    "dompurify": "^2.3.6",
    "eslint-plugin-lit": "^1.6.1",
    "lit": "^2.2.2",
    "typescript-cookie": "^1.0.3"
  },
  "devDependencies": {
    "@internetarchive/result-type": "^0.0.1",
    "@open-wc/eslint-config": "^8.0.2",
    "@open-wc/testing": "^3.0.3",
    "@types/dompurify": "^2.3.3",
    "@typescript-eslint/eslint-plugin": "^5.3.1",
    "@typescript-eslint/parser": "^5.3.1",
    "@web/dev-server": "^0.1.28",
    "@web/test-runner": "^0.13.22",
    "concurrently": "^6.3.0",
    "eslint": "^8.2.0",
    "eslint-config-prettier": "^8.3.0",
    "eslint-plugin-html": "^7.1.0",
    "eslint-plugin-import": "^2.25.3",
    "eslint-plugin-lit-a11y": "^2.2.0",
    "eslint-plugin-no-only-tests": "^3.0.0",
    "eslint-plugin-wc": "^1.3.2",
    "gh-pages": "^4.0.0",
    "husky": "^7.0.0",
    "madge": "^5.0.1",
    "prettier": "^2.4.1",
    "rimraf": "^3.0.2",
    "sinon": "^12.0.1",
    "tslib": "^2.3.1",
    "typescript": "^4.4.4",
    "vite": "^2.9.9"
  },
  "publishConfig": {
    "access": "public"
  },
  "eslintConfig": {
    "parser": "@typescript-eslint/parser",
    "extends": [
      "@open-wc",
      "prettier"
    ],
    "plugins": [
      "@typescript-eslint"
    ],
    "rules": {
      "no-unused-vars": "off",
      "@typescript-eslint/no-unused-vars": [
        "error"
      ],
      "no-shadow": "off",
      "@typescript-eslint/no-shadow": [
        "error"
      ],
      "class-methods-use-this": "off",
      "import/no-unresolved": "off",
      "import/extensions": [
        "off",
        "ignorePackages",
        {
          "js": "never",
          "ts": "never"
        }
      ],
      "no-unsafe-optional-chaining": "warn",
      "default-param-last": "warn"
    }
  },
  "prettier": {
    "singleQuote": true,
    "arrowParens": "avoid"
  },
  "lint-staged": {
    "*.ts": [
      "eslint --fix",
      "prettier --write",
      "git add"
    ]
  }
}<|MERGE_RESOLUTION|>--- conflicted
+++ resolved
@@ -23,11 +23,7 @@
   "types": "dist/index.d.ts",
   "dependencies": {
     "@internetarchive/analytics-manager": "^0.1.2",
-<<<<<<< HEAD
-    "@internetarchive/collection-name-cache": "^0.2.1-alpha.2",
-=======
     "@internetarchive/collection-name-cache": "^0.2.1-alpha.3",
->>>>>>> defa8252
     "@internetarchive/feature-feedback": "^0.1.4",
     "@internetarchive/field-parsers": "^0.1.3",
     "@internetarchive/histogram-date-range": "^0.1.7",
@@ -35,11 +31,7 @@
     "@internetarchive/infinite-scroller": "^0.1.3",
     "@internetarchive/local-cache": "^0.2.1",
     "@internetarchive/modal-manager": "^0.2.7",
-<<<<<<< HEAD
-    "@internetarchive/search-service": "^0.4.1-alpha.2",
-=======
     "@internetarchive/search-service": "^0.4.1",
->>>>>>> defa8252
     "@internetarchive/shared-resize-observer": "^0.2.0",
     "@lit/localize": "^0.11.2",
     "dompurify": "^2.3.6",
