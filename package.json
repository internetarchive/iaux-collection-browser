{
  "name": "@internetarchive/collection-browser",
  "description": "The Internet Archive Collection Browser.",
  "license": "AGPL-3.0-only",
  "author": "Internet Archive",
  "version": "0.2.19",
  "main": "dist/index.js",
  "module": "dist/index.js",
  "scripts": {
    "start": "yarn run prepare && tsc && concurrently -k -r \"tsc --watch --preserveWatchOutput\" \"wds\"",
    "prepare:ghpages": "rimraf ghpages && yarn run prepare && vite build",
    "prepare": "rimraf dist && tsc && husky install",
    "lint": "eslint --ext .ts,.html . --ignore-path .gitignore && prettier \"**/*.ts\" --check --ignore-path .gitignore",
    "format": "eslint --ext .ts,.html . --fix --ignore-path .gitignore && prettier \"**/*.ts\" --write --ignore-path .gitignore",
    "circular": "madge --circular --extensions ts .",
    "test": "tsc && yarn run lint && yarn run circular && wtr --coverage",
    "test:watch": "tsc && concurrently -k -r \"tsc --watch --preserveWatchOutput\" \"wtr --watch\"",
    "deploy": "yarn run deploy:run -e $(git branch --show-current)",
    "deploy:run": "yarn run prepare:ghpages && touch ghpages/.nojekyll && yarn run deploy:gh",
    "deploy:gh": "gh-pages -t -d ghpages -m \"Build for $(git log --pretty=format:\"%h %an %ai %s\" -n1) [skip ci]\"",
    "typecheck": "yarn tsc --noEmit"
  },
  "types": "dist/index.d.ts",
  "dependencies": {
    "@internetarchive/collection-name-cache": "^0.1.5",
    "@internetarchive/feature-feedback": "^0.1.4",
    "@internetarchive/field-parsers": "^0.1.3",
    "@internetarchive/histogram-date-range": "^0.1.7",
    "@internetarchive/ia-activity-indicator": "^0.0.3",
    "@internetarchive/infinite-scroller": "^0.1.3",
    "@internetarchive/local-cache": "^0.2.1",
<<<<<<< HEAD
    "@internetarchive/modal-manager": "^0.2.7",
    "@internetarchive/search-service": "^0.3.4",
=======
    "@internetarchive/search-service": "^0.3.5",
>>>>>>> 44b9a51e
    "@internetarchive/shared-resize-observer": "^0.2.0",
    "@lit/localize": "^0.11.2",
    "dompurify": "^2.3.6",
    "lit": "^2.2.2",
    "typescript-cookie": "^1.0.3"
  },
  "devDependencies": {
    "@internetarchive/result-type": "^0.0.1",
    "@open-wc/eslint-config": "^7.0.0",
    "@open-wc/testing": "^3.0.3",
    "@types/dompurify": "^2.3.3",
    "@typescript-eslint/eslint-plugin": "^5.3.1",
    "@typescript-eslint/parser": "^5.3.1",
    "@web/dev-server": "^0.1.28",
    "@web/test-runner": "^0.13.22",
    "concurrently": "^6.3.0",
    "eslint": "^8.2.0",
    "eslint-config-prettier": "^8.3.0",
    "eslint-plugin-import": "^2.25.3",
    "eslint-plugin-lit-a11y": "^2.2.0",
    "eslint-plugin-wc": "^1.3.2",
    "gh-pages": "^4.0.0",
    "husky": "^7.0.0",
    "madge": "^5.0.1",
    "prettier": "^2.4.1",
    "rimraf": "^3.0.2",
    "sinon": "^12.0.1",
    "tslib": "^2.3.1",
    "typescript": "^4.4.4",
    "vite": "^2.9.9"
  },
  "publishConfig": {
    "access": "public"
  },
  "eslintConfig": {
    "parser": "@typescript-eslint/parser",
    "extends": [
      "@open-wc",
      "prettier"
    ],
    "plugins": [
      "@typescript-eslint"
    ],
    "rules": {
      "no-unused-vars": "off",
      "@typescript-eslint/no-unused-vars": [
        "error"
      ],
      "no-shadow": "off",
      "@typescript-eslint/no-shadow": [
        "error"
      ],
      "class-methods-use-this": "off",
      "import/no-unresolved": "off",
      "import/extensions": [
        "off",
        "ignorePackages",
        {
          "js": "never",
          "ts": "never"
        }
      ]
    }
  },
  "prettier": {
    "singleQuote": true,
    "arrowParens": "avoid"
  },
  "lint-staged": {
    "*.ts": [
      "eslint --fix",
      "prettier --write",
      "git add"
    ]
  }
}<|MERGE_RESOLUTION|>--- conflicted
+++ resolved
@@ -29,12 +29,8 @@
     "@internetarchive/ia-activity-indicator": "^0.0.3",
     "@internetarchive/infinite-scroller": "^0.1.3",
     "@internetarchive/local-cache": "^0.2.1",
-<<<<<<< HEAD
     "@internetarchive/modal-manager": "^0.2.7",
-    "@internetarchive/search-service": "^0.3.4",
-=======
     "@internetarchive/search-service": "^0.3.5",
->>>>>>> 44b9a51e
     "@internetarchive/shared-resize-observer": "^0.2.0",
     "@lit/localize": "^0.11.2",
     "dompurify": "^2.3.6",
