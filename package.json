--- conflicted
+++ resolved
@@ -3,11 +3,7 @@
   "description": "The Internet Archive Collection Browser.",
   "license": "AGPL-3.0-only",
   "author": "Internet Archive",
-<<<<<<< HEAD
-  "version": "2.7.7-alpha.2",
-=======
   "version": "2.7.11",
->>>>>>> 80dc5a30
   "main": "dist/index.js",
   "module": "dist/index.js",
   "scripts": {
@@ -35,13 +31,8 @@
     "@internetarchive/ia-dropdown": "^1.3.10",
     "@internetarchive/iaux-item-metadata": "^1.0.4",
     "@internetarchive/infinite-scroller": "1.0.1",
-<<<<<<< HEAD
     "@internetarchive/modal-manager": "^2.0.1",
     "@internetarchive/search-service": "2.0.0-alpha.1",
-=======
-    "@internetarchive/modal-manager": "^0.2.8",
-    "@internetarchive/search-service": "^1.4.2",
->>>>>>> 80dc5a30
     "@internetarchive/shared-resize-observer": "^0.2.0",
     "@lit/localize": "^0.12.2",
     "dompurify": "^3.2.3",
