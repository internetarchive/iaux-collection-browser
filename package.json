{
  "name": "@internetarchive/collection-browser",
  "description": "The Internet Archive Collection Browser.",
  "license": "AGPL-3.0-only",
  "author": "Internet Archive",
  "version": "0.2.9",
  "main": "dist/index.js",
  "module": "dist/index.js",
  "scripts": {
    "start": "yarn run prepare && concurrently -k -r \"tsc --watch --preserveWatchOutput\" \"wds\"",
    "prepare:ghpages": "rimraf ghpages && yarn run prepare && vite build",
    "prepare": "rimraf dist && tsc && husky install",
    "lint": "eslint --ext .ts,.html . --ignore-path .gitignore && prettier \"**/*.ts\" --check --ignore-path .gitignore",
    "format": "eslint --ext .ts,.html . --fix --ignore-path .gitignore && prettier \"**/*.ts\" --write --ignore-path .gitignore",
    "circular": "madge --circular --extensions ts .",
    "test": "tsc && yarn run lint && yarn run circular && wtr --coverage",
    "test:watch": "tsc && concurrently -k -r \"tsc --watch --preserveWatchOutput\" \"wtr --watch\"",
    "deploy": "yarn run deploy:run -e $(git branch --show-current)",
    "deploy:run": "yarn run prepare:ghpages && touch ghpages/.nojekyll && yarn run deploy:gh",
    "deploy:gh": "gh-pages -t -d ghpages -m \"Build for $(git log --pretty=format:\"%h %an %ai %s\" -n1) [skip ci]\""
  },
  "types": "dist/index.d.ts",
  "dependencies": {
    "@internetarchive/collection-name-cache": "^0.1.4",
    "@internetarchive/feature-feedback": "^0.1.4",
    "@internetarchive/field-parsers": "^0.1.3",
<<<<<<< HEAD
    "@internetarchive/histogram-date-range": "^0.1.6",
    "@internetarchive/ia-activity-indicator": "^0.0.3",
=======
    "@internetarchive/histogram-date-range": "^0.1.7",
>>>>>>> f5c08708
    "@internetarchive/infinite-scroller": "^0.1.3",
    "@internetarchive/local-cache": "^0.2.1",
    "@internetarchive/modal-manager": "^0.2.6",
    "@internetarchive/search-service": "^0.3.4",
    "@internetarchive/shared-resize-observer": "^0.2.0",
    "@lit/localize": "^0.11.2",
    "dompurify": "^2.3.6",
    "lit": "^2.2.2",
    "typescript-cookie": "^1.0.3"
  },
  "devDependencies": {
    "@internetarchive/result-type": "^0.0.1",
    "@open-wc/eslint-config": "^7.0.0",
    "@open-wc/testing": "^3.0.3",
    "@types/dompurify": "^2.3.3",
    "@typescript-eslint/eslint-plugin": "^5.3.1",
    "@typescript-eslint/parser": "^5.3.1",
    "@web/dev-server": "^0.1.28",
    "@web/test-runner": "^0.13.22",
    "concurrently": "^6.3.0",
    "eslint": "^8.2.0",
    "eslint-config-prettier": "^8.3.0",
    "eslint-plugin-import": "^2.25.3",
    "eslint-plugin-lit-a11y": "^2.2.0",
    "eslint-plugin-wc": "^1.3.2",
    "gh-pages": "^4.0.0",
    "husky": "^7.0.0",
    "madge": "^5.0.1",
    "prettier": "^2.4.1",
    "rimraf": "^3.0.2",
    "sinon": "^12.0.1",
    "tslib": "^2.3.1",
    "typescript": "^4.4.4",
    "vite": "^2.9.9"
  },
  "publishConfig": {
    "access": "public"
  },
  "eslintConfig": {
    "parser": "@typescript-eslint/parser",
    "extends": [
      "@open-wc",
      "prettier"
    ],
    "plugins": [
      "@typescript-eslint"
    ],
    "rules": {
      "no-unused-vars": "off",
      "@typescript-eslint/no-unused-vars": [
        "error"
      ],
      "no-shadow": "off",
      "@typescript-eslint/no-shadow": [
        "error"
      ],
      "class-methods-use-this": "off",
      "import/no-unresolved": "off",
      "import/extensions": [
        "off",
        "ignorePackages",
        {
          "js": "never",
          "ts": "never"
        }
      ]
    }
  },
  "prettier": {
    "singleQuote": true,
    "arrowParens": "avoid"
  },
  "lint-staged": {
    "*.ts": [
      "eslint --fix",
      "prettier --write",
      "git add"
    ]
  }
}<|MERGE_RESOLUTION|>--- conflicted
+++ resolved
@@ -24,12 +24,7 @@
     "@internetarchive/collection-name-cache": "^0.1.4",
     "@internetarchive/feature-feedback": "^0.1.4",
     "@internetarchive/field-parsers": "^0.1.3",
-<<<<<<< HEAD
-    "@internetarchive/histogram-date-range": "^0.1.6",
-    "@internetarchive/ia-activity-indicator": "^0.0.3",
-=======
     "@internetarchive/histogram-date-range": "^0.1.7",
->>>>>>> f5c08708
     "@internetarchive/infinite-scroller": "^0.1.3",
     "@internetarchive/local-cache": "^0.2.1",
     "@internetarchive/modal-manager": "^0.2.6",
