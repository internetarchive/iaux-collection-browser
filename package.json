--- conflicted
+++ resolved
@@ -3,11 +3,7 @@
   "description": "The Internet Archive Collection Browser.",
   "license": "AGPL-3.0-only",
   "author": "Internet Archive",
-<<<<<<< HEAD
-  "version": "2.7.6-alpha2",
-=======
   "version": "2.7.6",
->>>>>>> aeae2046
   "main": "dist/index.js",
   "module": "dist/index.js",
   "scripts": {
@@ -17,7 +13,7 @@
     "lint": "eslint --ext .ts,.html . --ignore-path .gitignore && prettier \"**/*.ts\" --check --ignore-path .gitignore",
     "format": "eslint --ext .ts,.html . --fix --ignore-path .gitignore && prettier \"**/*.ts\" --write --ignore-path .gitignore",
     "circular": "madge --circular --extensions ts .",
-    "test": "tsc && yarn run circular && wtr --coverage",
+    "test": "tsc && yarn run lint && yarn run circular && wtr --coverage",
     "test:fast": "tsc && wtr --coverage",
     "test:watch": "tsc && concurrently -k -r \"tsc --watch --preserveWatchOutput\" \"wtr --watch\"",
     "deploy": "yarn run deploy:run -e $(git branch --show-current)",
